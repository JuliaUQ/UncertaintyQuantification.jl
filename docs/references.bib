@article{auEstimationSmallFailure2001,
  title   = {Estimation of Small Failure Probabilities in High Dimensions by Subset Simulation},
  author  = {Au, Siu-Kui and Beck, James L.},
  year    = {2001},
  month   = oct,
  journal = {Probabilistic Engineering Mechanics},
  volume  = {16},
  number  = {4},
  pages   = {263--277},
  issn    = {02668920},
  doi     = {10.1016/S0266-8920(01)00019-4},
  langid  = {english}
}

@article{aughenbaughValueUsingImprecise2005,
  title   = {The {{Value}} of {{Using Imprecise Probabilities}} in {{Engineering Design}}},
  author  = {Aughenbaugh, Jason Matthew and Paredis, Christiaan J. J.},
  year    = {2005},
  journal = {Journal of Mechanical Design},
  volume  = {128},
  number  = {4},
  pages   = {969--979},
  issn    = {1050-0472},
  doi     = {10.1115/1.2204976}
}

@article{auRareEventSimulation2016,
  title    = {Rare Event Simulation in Finite-Infinite Dimensional Space},
  author   = {Au, Siu-Kui and Patelli, Edoardo},
  year     = {2016},
  month    = apr,
  journal  = {Reliability Engineering \& System Safety},
  volume   = {148},
  pages    = {67--77},
  issn     = {0951-8320},
  doi      = {10.1016/j.ress.2015.11.012},
  langid   = {english},
  keywords = {Curse of dimension,Markov Chain Monte Carlo,Monte Carlo,Rare Event,Subset Simulation}
}


@article{chan2022adaptive,
  title     = {An adaptive subset simulation algorithm for system reliability analysis with discontinuous limit states},
  author    = {Chan, Jianpeng and Papaioannou, Iason and Straub, Daniel},
  journal   = {Reliability Engineering \& System Safety},
  volume    = {225},
  pages     = {108607},
  year      = {2022},
  publisher = {Elsevier}
}

<<<<<<< HEAD
@book{clough1975structures,
  title     = {Dynamics of Structures},
  author    = {Clough, RW and Penzien, J},
  year      = {1975},
  publisher = {McGraw-Hill}
}

=======
@article{biBhattacharyyaDistanceEnriching2019,
  title      = {The {{Bhattacharyya}} Distance: {{Enriching}} the {{P-box}} in Stochastic Sensitivity Analysis},
  shorttitle = {The {{Bhattacharyya}} Distance},
  author     = {Bi, Sifeng and Broggi, Matteo and Wei, Pengfei and Beer, Michael},
  year       = {2019},
  journal    = {Mechanical Systems and Signal Processing},
  volume     = {129},
  pages      = {265--281},
  issn       = {0888-3270},
  doi        = {10.1016/j.ymssp.2019.04.035}
}

@techreport{fersonConstructingProbabilityBoxes2015,
  title       = {Constructing {{Probability Boxes}} and {{Dempster-Shafer Structures}}},
  author      = {Ferson, Scott and Kreinovick, Vladik and Ginzburg, Lev and Sentz, Fari and Meyers, Davis},
  year        = {2015},
  number      = {SAND2015-4166J},
  institution = {Sandia National Laboratory},
  location    = {Albuquerque, NM},
  doi         = {10.2172/809606}
}




@article{chingTransitionalMarkovChain2007,
  title     = {Transitional {{Markov Chain Monte Carlo Method}} for {{Bayesian Model Updating}}, {{Model Class Selection}}, and {{Model Averaging}}},
  author    = {Ching, Jianye and Chen, Yi-Chu},
  year      = {2007},
  journal   = {Journal of Engineering Mechanics},
  volume    = {133},
  number    = {7},
  pages     = {816--832},
  publisher = {American Society of Civil Engineers},
  doi       = {10.1061/(ASCE)0733-9399(2007)133:7(816)}
}


>>>>>>> c350a499
@article{distributionsjl2021,
  author   = {Mathieu Besançon and Theodore Papamarkou and David Anthoff and Alex Arslan and Simon Byrne and Dahua Lin and John Pearson},
  title    = {Distributions.jl: Definition and Modeling of Probability Distributions in the JuliaStats Ecosystem},
  journal  = {Journal of Statistical Software},
  volume   = {98},
  number   = {16},
  year     = {2021},
  keywords = {Julia; distributions; modeling; interface; mixture; KDE; sampling; probabilistic programming; inference},
  issn     = {1548-7660},
  pages    = {1--30},
  doi      = {10.18637/jss.v098.i16}
}

@article{hastingsMonteCarloSampling1970,
  title   = {Monte {{Carlo}} Sampling Methods Using {{Markov}} Chains and Their Applications},
  author  = {Hastings, W. K.},
  year    = {1970},
  journal = {Biometrika},
  volume  = {57},
  number  = {1},
  pages   = {97--109},
  issn    = {0006-3444},
  doi     = {10.1093/biomet/57.1.97}
}

@book{joeDependenceModelingCopulas2015,
  title     = {Dependence {{Modeling}} with {{Copulas}}},
  author    = {Joe, Harry},
  year      = {2015},
  isbn      = {978-1-4665-8322-1},
  langid    = {english},
  publisher = {CRC Press}
}

<<<<<<< HEAD
@article{kanai1957semi,
  title={Semi-empirical formula for the seismic characteristics of the ground},
  author={Kanai, Kiyoshi},
  journal={Earthquake Research Institute},
  volume={35},
  pages={309--325},
  year={1957}
}

@book{li2009sdos,
	Author               = {Jie Li and Jianbing Chen},
	edition              = {1},
	address              = {United States},
	publisher            = {John Wiley \& Sons, Ltd (Asia)},
	title                = {Stochastic Dynamics of Structures},
	year                 = {2009},
	url = {https://www.wiley.com/en-us/Stochastic+Dynamics+of+Structures-p-9780470824252}
=======
@article{kiureghianAleatoryEpistemicDoes2009,
  title      = {Aleatory or Epistemic? {{Does}} It Matter?},
  shorttitle = {Aleatory or Epistemic?},
  author     = {Kiureghian, Armen Der and Ditlevsen, Ove},
  year       = {2009},
  journal    = {Structural Safety},
  series     = {Risk {{Acceptance}} and {{Risk Communication}}},
  volume     = {31},
  number     = {2},
  pages      = {105--112},
  issn       = {0167-4730},
  doi        = {10.1016/j.strusafe.2008.06.020}
}

@article{metropolisEquationStateCalculations1953,
  title   = {Equation of {{State Calculations}} by {{Fast Computing Machines}}},
  author  = {Metropolis, Nicholas and Rosenbluth, Arianna W. and Rosenbluth, Marshall N. and Teller, Augusta H. and Teller, Edward},
  year    = {1953},
  journal = {The Journal of Chemical Physics},
  volume  = {21},
  number  = {6},
  pages   = {1087--1092},
  issn    = {0021-9606},
  doi     = {10.1063/1.1699114}
}

@incollection{nikolaidisTypesUncertaintyDesign2004,
  title     = {Types of {{Uncertainty}} in {{Design Decision Making}}},
  booktitle = {Engineering {{Design Reliability Handbook}}},
  author    = {Nikolaidis, Efstratios},
  editor    = {Singhal, Dan M. Ghiocel, Suren, Efstratios Nikolaidis},
  year      = {2004},
  publisher = {CRC Press},
  location  = {Boca Raton},
  doi       = {10.1201/9780203483930},
  isbn      = {978-0-429-20461-6}
>>>>>>> c350a499
}

@article{papaioannou2015mcmc,
  title     = {MCMC algorithms for subset simulation},
  author    = {Papaioannou, Iason and Betz, Wolfgang and Zwirglmaier, Kilian and Straub, Daniel},
  journal   = {Probabilistic Engineering Mechanics},
  volume    = {41},
  pages     = {89--103},
  year      = {2015},
  publisher = {Elsevier}
}

@inproceedings{patelliEfficientMonteCarlo2015,
  title     = {Efficient Monte Carlo Algorithm for Rare Failure Event Simulation},
  booktitle = {12th International Conference on Applications of Statistics and Probability in Civil Engineering, ICASP 2012},
  author    = {Patelli, Edoardo and Au, Siu Kui},
  year      = {2015},
  month     = jul,
  publisher = {University of British Columbia},
  isbn      = {978-0-88865-245-4},
  langid    = {english},
  url       = {https://www.researchgate.net/publication/280224186_Efficient_Monte_Carlo_Algorithm_For_Rare_Failure_Event_Simulation}
}

<<<<<<< HEAD
@article{shinozuka1991simulation,
  title={Simulation of stochastic processes by spectral representation},
  author={Shinozuka, Masanobu and Deodatis, George},
  journal={Applied Mechanics Reviews},
  volume={44},
  number={4},
  pages={191--204},
  year={1991},
  publisher={American Society of Mechanical Engineers},
  doi = {10.1115/1.3119501},
=======
@book{raiffaAppliedStatisticalDecision1961,
  title     = {Applied {{Statistical Decision Theory}}},
  author    = {Raiffa, Howard and Schaifer, Robert},
  year      = {1961},
  series    = {Studies in {{Managerial Economics}}},
  publisher = {Division of Research, Graduate School of Business Adminitration, Harvard University},
  location  = {Boston, MA},
  pagetotal = {356}
>>>>>>> c350a499
}

@article{sklarFonctionsRepartitionDimensions1959,
  title    = {Fonctions de repartition a n dimensions et leurs marges},
  author   = {Sklar, M.},
  year     = {1959},
  journal  = {Publ. inst. statist. univ. Paris},
  volume   = {8},
  pages    = {229--231},
  abstract = {Semantic Scholar extracted view of "Fonctions de repartition a n dimensions et leurs marges" by M. Sklar},
  langid   = {french}
}

@inproceedings{tajimi1960statistical,
  title={A statistical method of determining the maximum response of a building structure during an earthquake},
  author={Tajimi, Hiroshi},
  booktitle={Proceedings of the 2nd World Conference on Earthquake Engineering, Tokyo, Japan, 1960},
  pages={781--797},
  year={1960}
}

@incollection{zuevSubsetSimulationMethod2013,
  title      = {Subset Simulation Method for Rare Event Estimation: An Introduction},
  shorttitle = {Subset Simulation Method for Rare Event Estimation},
  author     = {Zuev, Konstantin},
  year       = {2013},
  booktitle  = {Encyclopedia of Earthquake Engineering},
  publisher  = {Springer, Berlin, Heidelberg},
  editors    = {Beer, M. and Kougioumtzoglou, I. and Patelli, E. and Au, IK},
  doi        = {10.1007/978-3-642-36197-5_165-1},
  langid     = {english}
}

<|MERGE_RESOLUTION|>--- conflicted
+++ resolved
@@ -39,25 +39,6 @@
 }
 
 
-@article{chan2022adaptive,
-  title     = {An adaptive subset simulation algorithm for system reliability analysis with discontinuous limit states},
-  author    = {Chan, Jianpeng and Papaioannou, Iason and Straub, Daniel},
-  journal   = {Reliability Engineering \& System Safety},
-  volume    = {225},
-  pages     = {108607},
-  year      = {2022},
-  publisher = {Elsevier}
-}
-
-<<<<<<< HEAD
-@book{clough1975structures,
-  title     = {Dynamics of Structures},
-  author    = {Clough, RW and Penzien, J},
-  year      = {1975},
-  publisher = {McGraw-Hill}
-}
-
-=======
 @article{biBhattacharyyaDistanceEnriching2019,
   title      = {The {{Bhattacharyya}} Distance: {{Enriching}} the {{P-box}} in Stochastic Sensitivity Analysis},
   shorttitle = {The {{Bhattacharyya}} Distance},
@@ -70,18 +51,15 @@
   doi        = {10.1016/j.ymssp.2019.04.035}
 }
 
-@techreport{fersonConstructingProbabilityBoxes2015,
-  title       = {Constructing {{Probability Boxes}} and {{Dempster-Shafer Structures}}},
-  author      = {Ferson, Scott and Kreinovick, Vladik and Ginzburg, Lev and Sentz, Fari and Meyers, Davis},
-  year        = {2015},
-  number      = {SAND2015-4166J},
-  institution = {Sandia National Laboratory},
-  location    = {Albuquerque, NM},
-  doi         = {10.2172/809606}
-}
-
-
-
+@article{chan2022adaptive,
+  title     = {An adaptive subset simulation algorithm for system reliability analysis with discontinuous limit states},
+  author    = {Chan, Jianpeng and Papaioannou, Iason and Straub, Daniel},
+  journal   = {Reliability Engineering \& System Safety},
+  volume    = {225},
+  pages     = {108607},
+  year      = {2022},
+  publisher = {Elsevier}
+}
 
 @article{chingTransitionalMarkovChain2007,
   title     = {Transitional {{Markov Chain Monte Carlo Method}} for {{Bayesian Model Updating}}, {{Model Class Selection}}, and {{Model Averaging}}},
@@ -95,8 +73,16 @@
   doi       = {10.1061/(ASCE)0733-9399(2007)133:7(816)}
 }
 
-
->>>>>>> c350a499
+@book{clough1975structures,
+  title     = {Dynamics of Structures},
+  author    = {Clough, RW and Penzien, J},
+  year      = {1975},
+  publisher = {McGraw-Hill}
+}
+
+
+
+
 @article{distributionsjl2021,
   author   = {Mathieu Besançon and Theodore Papamarkou and David Anthoff and Alex Arslan and Simon Byrne and Dahua Lin and John Pearson},
   title    = {Distributions.jl: Definition and Modeling of Probability Distributions in the JuliaStats Ecosystem},
@@ -110,6 +96,17 @@
   doi      = {10.18637/jss.v098.i16}
 }
 
+
+@techreport{fersonConstructingProbabilityBoxes2015,
+  title       = {Constructing {{Probability Boxes}} and {{Dempster-Shafer Structures}}},
+  author      = {Ferson, Scott and Kreinovick, Vladik and Ginzburg, Lev and Sentz, Fari and Meyers, Davis},
+  year        = {2015},
+  number      = {SAND2015-4166J},
+  institution = {Sandia National Laboratory},
+  location    = {Albuquerque, NM},
+  doi         = {10.2172/809606}
+}
+
 @article{hastingsMonteCarloSampling1970,
   title   = {Monte {{Carlo}} Sampling Methods Using {{Markov}} Chains and Their Applications},
   author  = {Hastings, W. K.},
@@ -131,25 +128,15 @@
   publisher = {CRC Press}
 }
 
-<<<<<<< HEAD
 @article{kanai1957semi,
-  title={Semi-empirical formula for the seismic characteristics of the ground},
-  author={Kanai, Kiyoshi},
-  journal={Earthquake Research Institute},
-  volume={35},
-  pages={309--325},
-  year={1957}
-}
-
-@book{li2009sdos,
-	Author               = {Jie Li and Jianbing Chen},
-	edition              = {1},
-	address              = {United States},
-	publisher            = {John Wiley \& Sons, Ltd (Asia)},
-	title                = {Stochastic Dynamics of Structures},
-	year                 = {2009},
-	url = {https://www.wiley.com/en-us/Stochastic+Dynamics+of+Structures-p-9780470824252}
-=======
+  title   = {Semi-empirical formula for the seismic characteristics of the ground},
+  author  = {Kanai, Kiyoshi},
+  journal = {Earthquake Research Institute},
+  volume  = {35},
+  pages   = {309--325},
+  year    = {1957}
+}
+
 @article{kiureghianAleatoryEpistemicDoes2009,
   title      = {Aleatory or Epistemic? {{Does}} It Matter?},
   shorttitle = {Aleatory or Epistemic?},
@@ -164,6 +151,16 @@
   doi        = {10.1016/j.strusafe.2008.06.020}
 }
 
+@book{li2009sdos,
+  author    = {Jie Li and Jianbing Chen},
+  edition   = {1},
+  address   = {United States},
+  publisher = {John Wiley \& Sons, Ltd (Asia)},
+  title     = {Stochastic Dynamics of Structures},
+  year      = {2009},
+  url       = {https://www.wiley.com/en-us/Stochastic+Dynamics+of+Structures-p-9780470824252}
+}
+
 @article{metropolisEquationStateCalculations1953,
   title   = {Equation of {{State Calculations}} by {{Fast Computing Machines}}},
   author  = {Metropolis, Nicholas and Rosenbluth, Arianna W. and Rosenbluth, Marshall N. and Teller, Augusta H. and Teller, Edward},
@@ -186,7 +183,6 @@
   location  = {Boca Raton},
   doi       = {10.1201/9780203483930},
   isbn      = {978-0-429-20461-6}
->>>>>>> c350a499
 }
 
 @article{papaioannou2015mcmc,
@@ -211,18 +207,6 @@
   url       = {https://www.researchgate.net/publication/280224186_Efficient_Monte_Carlo_Algorithm_For_Rare_Failure_Event_Simulation}
 }
 
-<<<<<<< HEAD
-@article{shinozuka1991simulation,
-  title={Simulation of stochastic processes by spectral representation},
-  author={Shinozuka, Masanobu and Deodatis, George},
-  journal={Applied Mechanics Reviews},
-  volume={44},
-  number={4},
-  pages={191--204},
-  year={1991},
-  publisher={American Society of Mechanical Engineers},
-  doi = {10.1115/1.3119501},
-=======
 @book{raiffaAppliedStatisticalDecision1961,
   title     = {Applied {{Statistical Decision Theory}}},
   author    = {Raiffa, Howard and Schaifer, Robert},
@@ -231,7 +215,18 @@
   publisher = {Division of Research, Graduate School of Business Adminitration, Harvard University},
   location  = {Boston, MA},
   pagetotal = {356}
->>>>>>> c350a499
+}
+
+@article{shinozuka1991simulation,
+  title     = {Simulation of stochastic processes by spectral representation},
+  author    = {Shinozuka, Masanobu and Deodatis, George},
+  journal   = {Applied Mechanics Reviews},
+  volume    = {44},
+  number    = {4},
+  pages     = {191--204},
+  year      = {1991},
+  publisher = {American Society of Mechanical Engineers},
+  doi       = {10.1115/1.3119501}
 }
 
 @article{sklarFonctionsRepartitionDimensions1959,
@@ -246,11 +241,11 @@
 }
 
 @inproceedings{tajimi1960statistical,
-  title={A statistical method of determining the maximum response of a building structure during an earthquake},
-  author={Tajimi, Hiroshi},
-  booktitle={Proceedings of the 2nd World Conference on Earthquake Engineering, Tokyo, Japan, 1960},
-  pages={781--797},
-  year={1960}
+  title     = {A statistical method of determining the maximum response of a building structure during an earthquake},
+  author    = {Tajimi, Hiroshi},
+  booktitle = {Proceedings of the 2nd World Conference on Earthquake Engineering, Tokyo, Japan, 1960},
+  pages     = {781--797},
+  year      = {1960}
 }
 
 @incollection{zuevSubsetSimulationMethod2013,
