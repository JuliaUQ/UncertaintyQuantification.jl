--- conflicted
+++ resolved
@@ -442,22 +442,19 @@
   editors    = {Beer, M. and Kougioumtzoglou, I. and Patelli, E. and Au, IK},
   doi        = {10.1007/978-3-642-36197-5_165-1},
   langid     = {english}
-<<<<<<< HEAD
-=======
 }
 
 @article{burkEfficientSampling,
-  author = {Burk, Kyle M. and Narayan, Akil and Orr, Joseph A.},
-  title = {Efficient sampling for polynomial chaos-based uncertainty quantification and sensitivity analysis using weighted approximate Fekete points},
-  journal = {International Journal for Numerical Methods in Biomedical Engineering},
-  volume = {36},
-  number = {11},
-  pages = {e3395},
+  author   = {Burk, Kyle M. and Narayan, Akil and Orr, Joseph A.},
+  title    = {Efficient sampling for polynomial chaos-based uncertainty quantification and sensitivity analysis using weighted approximate Fekete points},
+  journal  = {International Journal for Numerical Methods in Biomedical Engineering},
+  volume   = {36},
+  number   = {11},
+  pages    = {e3395},
   keywords = {approximate Fekete points, cardiovascular modeling, oxyhemoglobin dissociation, polynomial chaos expansion, sensitivity analysis, uncertainty quantification},
-  doi = {https://doi.org/10.1002/cnm.3395},
-  url = {https://onlinelibrary.wiley.com/doi/abs/10.1002/cnm.3395},
-  eprint = {https://onlinelibrary.wiley.com/doi/pdf/10.1002/cnm.3395},
+  doi      = {https://doi.org/10.1002/cnm.3395},
+  url      = {https://onlinelibrary.wiley.com/doi/abs/10.1002/cnm.3395},
+  eprint   = {https://onlinelibrary.wiley.com/doi/pdf/10.1002/cnm.3395},
   abstract = {Abstract Performing uncertainty quantification (UQ) and sensitivity analysis (SA) is vital when developing a patient-specific physiological model because it can quantify model output uncertainty and estimate the effect of each of the model's input parameters on the mathematical model. By providing this information, UQ and SA act as diagnostic tools to evaluate model fidelity and compare model characteristics with expert knowledge and real world observation. Computational efficiency is an important part of UQ and SA methods and thus optimization is an active area of research. In this work, we investigate a new efficient sampling method for least-squares polynomial approximation, weighted approximate Fekete points (WAFP). We analyze the performance of this method by demonstrating its utility in stochastic analysis of a cardiovascular model that estimates changes in oxyhemoglobin saturation response. Polynomial chaos (PC) expansion using WAFP produced results similar to the more standard Monte Carlo in quantifying uncertainty and identifying the most influential model inputs (including input interactions) when modeling oxyhemoglobin saturation, PC expansion using WAFP was far more efficient. These findings show the usefulness of using WAFP based PC expansion to quantify uncertainty and analyze sensitivity of a oxyhemoglobin dissociation response model. Applying these techniques could help analyze the fidelity of other relevant models in preparation for clinical application.},
-  year = {2020}
->>>>>>> af39f5db
+  year     = {2020}
 }