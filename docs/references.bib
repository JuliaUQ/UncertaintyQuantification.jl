@article{abramsonOrthoMADSDeterministicMADS2009,
  title     = {{{OrthoMADS}}: {{A Deterministic MADS Instance}} with {{Orthogonal Directions}}},
  author    = {Abramson, Mark A. and Audet, Charles and Dennis,, J. E. and Digabel, Sébastien Le},
  year      = {2001},
  journal   = {SIAM Journal on Optimization},
  volume    = {20},
  number    = {2},
  pages     = {948--966},
  publisher = {{Society for Industrial and Applied Mathematics}},
  doi       = {10.1137/080716980}
}

@article{alvarez2018estimation,
  title     = {Estimation of the lower and upper bounds on the probability of failure using subset simulation and random set theory},
  author    = {Alvarez, Diego A and Uribe, Felipe and Hurtado, Jorge E},
  journal   = {Mechanical Systems and Signal Processing},
  volume    = {100},
  pages     = {782--801},
  year      = {2018},
  publisher = {Elsevier}
}


@article{auEstimationSmallFailure2001,
  title   = {Estimation of Small Failure Probabilities in High Dimensions by Subset Simulation},
  author  = {Au, Siu-Kui and Beck, James L.},
  year    = {2001},
  month   = oct,
  journal = {Probabilistic Engineering Mechanics},
  volume  = {16},
  number  = {4},
  pages   = {263--277},
  issn    = {02668920},
  doi     = {10.1016/S0266-8920(01)00019-4},
  langid  = {english}
}

@article{aughenbaughValueUsingImprecise2005,
  title   = {The {{Value}} of {{Using Imprecise Probabilities}} in {{Engineering Design}}},
  author  = {Aughenbaugh, Jason Matthew and Paredis, Christiaan J. J.},
  year    = {2005},
  journal = {Journal of Mechanical Design},
  volume  = {128},
  number  = {4},
  pages   = {969--979},
  issn    = {1050-0472},
  doi     = {10.1115/1.2204976}
}


@article{auRareEventSimulation2016,
  title    = {Rare Event Simulation in Finite-Infinite Dimensional Space},
  author   = {Au, Siu-Kui and Patelli, Edoardo},
  year     = {2016},
  month    = apr,
  journal  = {Reliability Engineering \& System Safety},
  volume   = {148},
  pages    = {67--77},
  issn     = {0951-8320},
  doi      = {10.1016/j.ress.2015.11.012},
  langid   = {english},
  keywords = {Curse of dimension,Markov Chain Monte Carlo,Monte Carlo,Rare Event,Subset Simulation}
}

@article{biBhattacharyyaDistanceEnriching2019,
  title      = {The {{Bhattacharyya}} Distance: {{Enriching}} the {{P-box}} in Stochastic Sensitivity Analysis},
  shorttitle = {The {{Bhattacharyya}} Distance},
  author     = {Bi, Sifeng and Broggi, Matteo and Wei, Pengfei and Beer, Michael},
  year       = {2019},
  journal    = {Mechanical Systems and Signal Processing},
  volume     = {129},
  pages      = {265--281},
  issn       = {0888-3270},
  doi        = {10.1016/j.ymssp.2019.04.035}
}

@article{burkEfficientSampling,
  author   = {Burk, Kyle M. and Narayan, Akil and Orr, Joseph A.},
  title    = {Efficient sampling for polynomial chaos-based uncertainty quantification and sensitivity analysis using weighted approximate Fekete points},
  journal  = {International Journal for Numerical Methods in Biomedical Engineering},
  volume   = {36},
  number   = {11},
  pages    = {e3395},
  keywords = {approximate Fekete points, cardiovascular modeling, oxyhemoglobin dissociation, polynomial chaos expansion, sensitivity analysis, uncertainty quantification},
  doi      = {10.1002/cnm.3395},
  year     = {2020}
}




@article{chan2022adaptive,
  title     = {An adaptive subset simulation algorithm for system reliability analysis with discontinuous limit states},
  author    = {Chan, Jianpeng and Papaioannou, Iason and Straub, Daniel},
  journal   = {Reliability Engineering \& System Safety},
  volume    = {225},
  pages     = {108607},
  year      = {2022},
  publisher = {Elsevier}
}

@article{chingTransitionalMarkovChain2007,
  title     = {Transitional {{Markov Chain Monte Carlo Method}} for {{Bayesian Model Updating}}, {{Model Class Selection}}, and {{Model Averaging}}},
  author    = {Ching, Jianye and Chen, Yi-Chu},
  year      = {2007},
  journal   = {Journal of Engineering Mechanics},
  volume    = {133},
  number    = {7},
  pages     = {816--832},
  publisher = {American Society of Civil Engineers},
  doi       = {10.1061/(ASCE)0733-9399(2007)133:7(816)}
}

@book{clough1975structures,
  title     = {Dynamics of Structures},
  author    = {Clough, RW and Penzien, J},
  year      = {1975},
  publisher = {McGraw-Hill}
}

@article{dangEstimation2023,
  title      = {Estimation of Small Failure Probabilities by Partially {{Bayesian}} Active Learning Line Sampling: {{Theory}} and Algorithm},
  shorttitle = {Estimation of Small Failure Probabilities by Partially {{Bayesian}} Active Learning Line Sampling},
  author     = {Dang, Chao and Valdebenito, Marcos A. and Song, Jingwen and Wei, Pengfei and Beer, Michael},
  year       = {2023},
  month      = jul,
  journal    = {Computer Methods in Applied Mechanics and Engineering},
  volume     = {412},
  pages      = {116068},
  issn       = {00457825},
  doi        = {10.1016/j.cma.2023.116068},
  langid     = {english}
}

@article{deangelisAdvances2015,
  title   = {Advanced {{Line Sampling}} for Efficient Robust Reliability Analysis},
  author  = {De Angelis, Marco and Patelli, Edoardo and Beer, Michael},
  year    = {2015},
  month   = jan,
  journal = {Structural Safety},
  volume  = {52},
  pages   = {170--182},
  issn    = {01674730},
  doi     = {10.1016/j.strusafe.2014.10.002},
  langid  = {english}
}

@article{distributionsjl2021,
  author   = {Mathieu Besançon and Theodore Papamarkou and David Anthoff and Alex Arslan and Simon Byrne and Dahua Lin and John Pearson},
  title    = {Distributions.jl: Definition and Modeling of Probability Distributions in the JuliaStats Ecosystem},
  journal  = {Journal of Statistical Software},
  volume   = {98},
  number   = {16},
  year     = {2021},
  keywords = {Julia; distributions; modeling; interface; mixture; KDE; sampling; probabilistic programming; inference},
  issn     = {1548-7660},
  pages    = {1--30},
  doi      = {10.18637/jss.v098.i16}
}

@article{dubois1990consonant,
  title     = {Consonant approximations of belief functions},
  author    = {Dubois, Didier and Prade, Henri},
  journal   = {International Journal of Approximate Reasoning},
  volume    = {4},
  number    = {5-6},
  pages     = {419--449},
  year      = {1990},
  publisher = {Elsevier}
}

@techreport{fersonConstructingProbabilityBoxes2015,
  title       = {Constructing {{Probability Boxes}} and {{Dempster-Shafer Structures}}},
  author      = {Ferson, Scott and Kreinovick, Vladik and Ginzburg, Lev and Sentz, Fari and Meyers, Davis},
  year        = {2015},
  number      = {SAND2015-4166J},
  institution = {Sandia National Laboratory},
  location    = {Albuquerque, NM},
  doi         = {10.2172/809606}
}

@article{harbitzEfficientSamplingMethod1986,
  title   = {An Efficient Sampling Method for Probability of Failure Calculation},
  author  = {Harbitz, Alf},
  year    = {1986},
  journal = {Structural Safety},
  volume  = {3},
  number  = {2},
  pages   = {109--115},
  issn    = {0167-4730},
  doi     = {10.1016/0167-4730(86)90012-3}
}

@book{hastieElementsStatiscialLearning2009,
  title     = {The {{Elements}} of {{Statistical Learning}}},
  author    = {Hastie, Trevor and Tibshirani, Robert and Friedman, Jerome},
  year      = {2009},
  series    = {Springer {{Series}} in {{Statistics}}},
  publisher = {Springer New York},
  address   = {New York, NY},
  issn      = {0172-7397},
  doi       = {10.1007/b94608},
  isbn      = {978-0-387-84857-0 978-0-387-84858-7},
  langid    = {english}
}


@article{hastingsMonteCarloSampling1970,
  title   = {Monte {{Carlo}} Sampling Methods Using {{Markov}} Chains and Their Applications},
  author  = {Hastings, W. K.},
  year    = {1970},
  journal = {Biometrika},
  volume  = {57},
  number  = {1},
  pages   = {97--109},
  issn    = {0006-3444},
  doi     = {10.1093/biomet/57.1.97}
}

@book{joeDependenceModelingCopulas2015,
  title     = {Dependence {{Modeling}} with {{Copulas}}},
  author    = {Joe, Harry},
  year      = {2015},
  isbn      = {978-1-4665-8322-1},
  langid    = {english},
  publisher = {CRC Press}
}

@article{jonesErrorsInvolvedComputing1983,
  title        = {On the Errors Involved in Computing the Empirical Characteristic Function},
  author       = {Jones, M. C. and Lotwick, H. W.},
  year         = {1983},
  journal = {Journal of Statistical Computation and Simulation},
  shortjournal = {Journal of Statistical Computation and Simulation},
  volume       = {17},
  number       = {2},
  pages        = {133--149},
  issn         = {0094-9655, 1563-5163},
  doi          = {10.1080/00949658308810650},
  langid       = {english}
}

@article{kanai1957semi,
  title   = {Semi-empirical formula for the seismic characteristics of the ground},
  author  = {Kanai, Kiyoshi},
  journal = {Earthquake Research Institute},
  volume  = {35},
  pages   = {309--325},
  year    = {1957}
}

@article{kiureghianAleatoryEpistemicDoes2009,
  title      = {Aleatory or Epistemic? {{Does}} It Matter?},
  shorttitle = {Aleatory or Epistemic?},
  author     = {Kiureghian, Armen Der and Ditlevsen, Ove},
  year       = {2009},
  journal    = {Structural Safety},
  series     = {Risk {{Acceptance}} and {{Risk Communication}}},
  volume     = {31},
  number     = {2},
  pages      = {105--112},
  issn       = {0167-4730},
  doi        = {10.1016/j.strusafe.2008.06.020}
}

@article{koutsourelakisReliability2004,
  title      = {Reliability of Structures in High Dimensions, Part {{I}}: Algorithms and Applications},
  shorttitle = {Reliability of Structures in High Dimensions, Part {{I}}},
  author     = {Koutsourelakis, P.S. and Pradlwarter, H.J. and Schu{\"e}ller, G.I.},
  year       = {2004},
  month      = oct,
  journal    = {Probabilistic Engineering Mechanics},
  volume     = {19},
  number     = {4},
  pages      = {409--417},
  issn       = {02668920},
  doi        = {10.1016/j.probengmech.2004.05.001}
}

@book{li2009sdos,
  author    = {Jie Li and Jianbing Chen},
  edition   = {1},
  address   = {United States},
  publisher = {John Wiley \& Sons, Ltd (Asia)},
  title     = {Stochastic Dynamics of Structures},
  year      = {2009},
  url       = {https://www.wiley.com/en-us/Stochastic+Dynamics+of+Structures-p-9780470824252}
}

@article{melchersImportanceSampling1989,
  title   = {Importance Sampling in Structural Systems},
  author  = {Melchers, R.E.},
  year    = {1989},
  month   = jul,
  journal = {Structural Safety},
  volume  = {6},
  number  = {1},
  pages   = {3--10},
  issn    = {01674730},
  doi     = {10.1016/0167-4730(89)90003-9}
}

@article{metropolisEquationStateCalculations1953,
  title   = {Equation of {{State Calculations}} by {{Fast Computing Machines}}},
  author  = {Metropolis, Nicholas and Rosenbluth, Arianna W. and Rosenbluth, Marshall N. and Teller, Augusta H. and Teller, Edward},
  year    = {1953},
  journal = {The Journal of Chemical Physics},
  volume  = {21},
  number  = {6},
  pages   = {1087--1092},
  issn    = {0021-9606},
  doi     = {10.1063/1.1699114}
}

@incollection{nikolaidisTypesUncertaintyDesign2004,
  title     = {Types of {{Uncertainty}} in {{Design Decision Making}}},
  booktitle = {Engineering {{Design Reliability Handbook}}},
  author    = {Nikolaidis, Efstratios},
  editor    = {Singhal, Dan M. Ghiocel, Suren, Efstratios Nikolaidis},
  year      = {2004},
  publisher = {CRC Press},
  location  = {Boca Raton},
  doi       = {10.1201/9780203483930},
  isbn      = {978-0-429-20461-6}
}

@inproceedings{owenQuasiMonteCarlo2009,
  title     = {Monte Carlo and Quasi-Monte Carlo for Statistics},
  author    = {Owen, A. B.},
  year      = {2009},
  booktitle = {Monte Carlo and Quasi-Monte Carlo Methods 2008},
  pages     = {3--18},
  editors   = {L' Ecuyer, Pierre and Owen, A: B.},
  langid    = {english}
}

@misc{owenRandomizedHalton2017,
  title  = {A randomized Halton Algorithm in R},
  author = {Owen, A. B.},
  year   = {2017},
  langid = {english},
  url    = {https://artowen.su.domains/reports/rhalton.pdf}
}

@article{papaioannou2015mcmc,
  title     = {MCMC algorithms for subset simulation},
  author    = {Papaioannou, Iason and Betz, Wolfgang and Zwirglmaier, Kilian and Straub, Daniel},
  journal   = {Probabilistic Engineering Mechanics},
  volume    = {41},
  pages     = {89--103},
  year      = {2015},
  publisher = {Elsevier}
}

@article{papaioannouCombination2021,
  title   = {Combination Line Sampling for Structural Reliability Analysis},
  author  = {Papaioannou, Iason and Straub, Daniel},
  year    = {2021},
  month   = jan,
  journal = {Structural Safety},
  volume  = {88},
  pages   = {102025},
  issn    = {01674730},
  doi     = {10.1016/j.strusafe.2020.102025}
}

@inproceedings{patelliEfficientMonteCarlo2015,
  title     = {Efficient Monte Carlo Algorithm for Rare Failure Event Simulation},
  booktitle = {12th International Conference on Applications of Statistics and Probability in Civil Engineering, ICASP 2012},
  author    = {Patelli, Edoardo and Au, Siu Kui},
  year      = {2015},
  month     = jul,
  publisher = {University of British Columbia},
  isbn      = {978-0-88865-245-4},
  langid    = {english},
  url       = {https://www.researchgate.net/publication/280224186_Efficient_Monte_Carlo_Algorithm_For_Rare_Failure_Event_Simulation}
}


@article{rackwitzStructuralReliability1978,
  title   = {Structural Reliability under Combined Random Load Sequences},
  author  = {Rackwitz, R{\"u}diger and Flessler, Bernd},
  year    = {1978},
  month   = nov,
  journal = {Computers \& Structures},
  volume  = {9},
  number  = {5},
  pages   = {489--494},
  issn    = {0045-7949},
  doi     = {10.1016/0045-7949(78)90046-9}
}

@book{raiffaAppliedStatisticalDecision1961,
  title     = {Applied {{Statistical Decision Theory}}},
  author    = {Raiffa, Howard and Schaifer, Robert},
  year      = {1961},
  series    = {Studies in {{Managerial Economics}}},
  publisher = {Division of Research, Graduate School of Business Adminitration, Harvard University},
  location  = {Boston, MA},
  pagetotal = {356}
}

<<<<<<< HEAD
@book{rasmussen2005gaussian,
	title = {Gaussian {Processes} for {Machine} {Learning}},
	copyright = {http://creativecommons.org/licenses/by-nc-nd/4.0/},
	isbn = {978-0-262-25683-4},
	url = {https://direct.mit.edu/books/book/2320/Gaussian-Processes-for-Machine-Learning},
	language = {en},
	urldate = {2025-09-04},
	publisher = {The MIT Press},
	author = {Rasmussen, Carl Edward and Williams, Christopher K. I.},
	month = nov,
	year = {2005},
	doi = {10.7551/mitpress/3206.001.0001},
}

=======
>>>>>>> 4445dd94
@article{schmelzer2023random,
  title     = {Random sets, copulas and related sets of probability measures},
  author    = {Schmelzer, Bernhard},
  journal   = {International Journal of Approximate Reasoning},
  volume    = {160},
  pages     = {108952},
  year      = {2023},
  publisher = {Elsevier}
}

@book{shafer1976mathematical,
  title     = {A Mathematical Theory of Evidence},
  author    = {Shafer, Glenn},
  year      = {1976},
  publisher = {Princeton university press}
}

@article{sheatherReliableDataBasedBandwidth1991,
  title   = {A {{Reliable Data-Based Bandwidth Selection Method}} for {{Kernel Density Estimation}}},
  author  = {Sheather, S. J. and Jones, M. C.},
  year    = {1991},
  journal = {Journal of the Royal Statistical Society: Series B (Methodological)},
  volume  = {53},
  number  = {3},
  pages   = {683--690},
  doi     = {10.1111/j.2517-6161.1991.tb01857.x}
}


@article{shinozuka1991simulation,
  title     = {Simulation of stochastic processes by spectral representation},
  author    = {Shinozuka, Masanobu and Deodatis, George},
  journal   = {Applied Mechanics Reviews},
  volume    = {44},
  number    = {4},
  pages     = {191--204},
  year      = {1991},
  publisher = {American Society of Mechanical Engineers},
  doi       = {10.1115/1.3119501}
}

@book{silvermanDensityEstimationStatistics1986,
  title     = {Density {{Estimation}} for {{Statistics}} and {{Data Analysis}}},
  author    = {Silverman, Bernard W.},
  year      = {1986},
  series    = {Monographs on {{Statistics}} and {{Applied Probability}}},
  publisher = {Chapman \& Hall},
  location  = {London},
  isbn      = {978-0-412-24620-3},
  pagetotal = {176}
}

@article{sklarFonctionsRepartitionDimensions1959,
  title    = {Fonctions de repartition a n dimensions et leurs marges},
  author   = {Sklar, M.},
  year     = {1959},
  journal  = {Publ. inst. statist. univ. Paris},
  volume   = {8},
  pages    = {229--231},
  abstract = {Semantic Scholar extracted view of "Fonctions de repartition a n dimensions et leurs marges" by M. Sklar},
  langid   = {french}
}

@inproceedings{tajimi1960statistical,
  title     = {A statistical method of determining the maximum response of a building structure during an earthquake},
  author    = {Tajimi, Hiroshi},
  booktitle = {Proceedings of the 2nd World Conference on Earthquake Engineering, Tokyo, Japan, 1960},
  pages     = {781--797},
  year      = {1960}
}

@incollection{zuevSubsetSimulationMethod2013,
  title      = {Subset Simulation Method for Rare Event Estimation: An Introduction},
  shorttitle = {Subset Simulation Method for Rare Event Estimation},
  author     = {Zuev, Konstantin},
  year       = {2013},
  booktitle  = {Encyclopedia of Earthquake Engineering},
  publisher  = {Springer, Berlin, Heidelberg},
  editors    = {Beer, M. and Kougioumtzoglou, I. and Patelli, E. and Au, IK},
  doi        = {10.1007/978-3-642-36197-5_165-1},
  langid     = {english}
}<|MERGE_RESOLUTION|>--- conflicted
+++ resolved
@@ -400,7 +400,6 @@
   pagetotal = {356}
 }
 
-<<<<<<< HEAD
 @book{rasmussen2005gaussian,
 	title = {Gaussian {Processes} for {Machine} {Learning}},
 	copyright = {http://creativecommons.org/licenses/by-nc-nd/4.0/},
@@ -415,8 +414,6 @@
 	doi = {10.7551/mitpress/3206.001.0001},
 }
 
-=======
->>>>>>> 4445dd94
 @article{schmelzer2023random,
   title     = {Random sets, copulas and related sets of probability measures},
   author    = {Schmelzer, Bernhard},
