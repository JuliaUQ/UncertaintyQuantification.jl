@article{auEstimationSmallFailure2001,
  title   = {Estimation of Small Failure Probabilities in High Dimensions by Subset Simulation},
  author  = {Au, Siu-Kui and Beck, James L.},
  year    = {2001},
  month   = oct,
  journal = {Probabilistic Engineering Mechanics},
  volume  = {16},
  number  = {4},
  pages   = {263--277},
  issn    = {02668920},
  doi     = {10.1016/S0266-8920(01)00019-4},
  langid  = {english}
}

@article{aughenbaughValueUsingImprecise2005,
  title   = {The {{Value}} of {{Using Imprecise Probabilities}} in {{Engineering Design}}},
  author  = {Aughenbaugh, Jason Matthew and Paredis, Christiaan J. J.},
  year    = {2005},
  journal = {Journal of Mechanical Design},
  volume  = {128},
  number  = {4},
  pages   = {969--979},
  issn    = {1050-0472},
  doi     = {10.1115/1.2204976}
}

@article{auRareEventSimulation2016,
  title    = {Rare Event Simulation in Finite-Infinite Dimensional Space},
  author   = {Au, Siu-Kui and Patelli, Edoardo},
  year     = {2016},
  month    = apr,
  journal  = {Reliability Engineering \& System Safety},
  volume   = {148},
  pages    = {67--77},
  issn     = {0951-8320},
  doi      = {10.1016/j.ress.2015.11.012},
  langid   = {english},
  keywords = {Curse of dimension,Markov Chain Monte Carlo,Monte Carlo,Rare Event,Subset Simulation}
}


@article{biBhattacharyyaDistanceEnriching2019,
  title      = {The {{Bhattacharyya}} Distance: {{Enriching}} the {{P-box}} in Stochastic Sensitivity Analysis},
  shorttitle = {The {{Bhattacharyya}} Distance},
  author     = {Bi, Sifeng and Broggi, Matteo and Wei, Pengfei and Beer, Michael},
  year       = {2019},
  journal    = {Mechanical Systems and Signal Processing},
  volume     = {129},
  pages      = {265--281},
  issn       = {0888-3270},
  doi        = {10.1016/j.ymssp.2019.04.035}
}

@article{chan2022adaptive,
  title     = {An adaptive subset simulation algorithm for system reliability analysis with discontinuous limit states},
  author    = {Chan, Jianpeng and Papaioannou, Iason and Straub, Daniel},
  journal   = {Reliability Engineering \& System Safety},
  volume    = {225},
  pages     = {108607},
  year      = {2022},
  publisher = {Elsevier}
}

@article{chingTransitionalMarkovChain2007,
  title     = {Transitional {{Markov Chain Monte Carlo Method}} for {{Bayesian Model Updating}}, {{Model Class Selection}}, and {{Model Averaging}}},
  author    = {Ching, Jianye and Chen, Yi-Chu},
  year      = {2007},
  journal   = {Journal of Engineering Mechanics},
  volume    = {133},
  number    = {7},
  pages     = {816--832},
  publisher = {American Society of Civil Engineers},
  doi       = {10.1061/(ASCE)0733-9399(2007)133:7(816)}
}

<<<<<<< HEAD
@article{chingTransitionalMarkovChain2007,
  title     = {Transitional {{Markov Chain Monte Carlo Method}} for {{Bayesian Model Updating}}, {{Model Class Selection}}, and {{Model Averaging}}},
  author    = {Ching, Jianye and Chen, Yi-Chu},
  year      = {2007},
  journal   = {Journal of Engineering Mechanics},
  volume    = {133},
  number    = {7},
  pages     = {816--832},
  publisher = {American Society of Civil Engineers},
  doi       = {10.1061/(ASCE)0733-9399(2007)133:7(816)}
}




@book{clough1975structures,
  title     = {Dynamics of Structures},
  author    = {Clough, RW and Penzien, J},
  year      = {1975},
  publisher = {McGraw-Hill}
}

=======
>>>>>>> c9d89c2d
@article{dangEstimation2023,
  title      = {Estimation of Small Failure Probabilities by Partially {{Bayesian}} Active Learning Line Sampling: {{Theory}} and Algorithm},
  shorttitle = {Estimation of Small Failure Probabilities by Partially {{Bayesian}} Active Learning Line Sampling},
  author     = {Dang, Chao and Valdebenito, Marcos A. and Song, Jingwen and Wei, Pengfei and Beer, Michael},
  year       = {2023},
  month      = jul,
  journal    = {Computer Methods in Applied Mechanics and Engineering},
  volume     = {412},
  pages      = {116068},
  issn       = {00457825},
  doi        = {10.1016/j.cma.2023.116068},
  langid     = {english}
}

@article{deangelisAdvances2015,
  title   = {Advanced {{Line Sampling}} for Efficient Robust Reliability Analysis},
  author  = {De Angelis, Marco and Patelli, Edoardo and Beer, Michael},
  year    = {2015},
  month   = jan,
  journal = {Structural Safety},
  volume  = {52},
  pages   = {170--182},
  issn    = {01674730},
  doi     = {10.1016/j.strusafe.2014.10.002},
  langid  = {english}
}

@article{distributionsjl2021,
  author   = {Mathieu Besançon and Theodore Papamarkou and David Anthoff and Alex Arslan and Simon Byrne and Dahua Lin and John Pearson},
  title    = {Distributions.jl: Definition and Modeling of Probability Distributions in the JuliaStats Ecosystem},
  journal  = {Journal of Statistical Software},
  volume   = {98},
  number   = {16},
  year     = {2021},
  keywords = {Julia; distributions; modeling; interface; mixture; KDE; sampling; probabilistic programming; inference},
  issn     = {1548-7660},
  pages    = {1--30},
  doi      = {10.18637/jss.v098.i16}
}

@techreport{fersonConstructingProbabilityBoxes2015,
  title       = {Constructing {{Probability Boxes}} and {{Dempster-Shafer Structures}}},
  author      = {Ferson, Scott and Kreinovick, Vladik and Ginzburg, Lev and Sentz, Fari and Meyers, Davis},
  year        = {2015},
  number      = {SAND2015-4166J},
  institution = {Sandia National Laboratory},
  location    = {Albuquerque, NM},
  doi         = {10.2172/809606}
}

@article{hastingsMonteCarloSampling1970,
  title   = {Monte {{Carlo}} Sampling Methods Using {{Markov}} Chains and Their Applications},
  author  = {Hastings, W. K.},
  year    = {1970},
  journal = {Biometrika},
  volume  = {57},
  number  = {1},
  pages   = {97--109},
  issn    = {0006-3444},
  doi     = {10.1093/biomet/57.1.97}
}

@book{joeDependenceModelingCopulas2015,
  title     = {Dependence {{Modeling}} with {{Copulas}}},
  author    = {Joe, Harry},
  year      = {2015},
  isbn      = {978-1-4665-8322-1},
  langid    = {english},
  publisher = {CRC Press}
}

@article{kanai1957semi,
  title   = {Semi-empirical formula for the seismic characteristics of the ground},
  author  = {Kanai, Kiyoshi},
  journal = {Earthquake Research Institute},
  volume  = {35},
  pages   = {309--325},
  year    = {1957}
}

@article{kiureghianAleatoryEpistemicDoes2009,
  title      = {Aleatory or Epistemic? {{Does}} It Matter?},
  shorttitle = {Aleatory or Epistemic?},
  author     = {Kiureghian, Armen Der and Ditlevsen, Ove},
  year       = {2009},
  journal    = {Structural Safety},
  series     = {Risk {{Acceptance}} and {{Risk Communication}}},
  volume     = {31},
  number     = {2},
  pages      = {105--112},
  issn       = {0167-4730},
  doi        = {10.1016/j.strusafe.2008.06.020}
}


@article{koutsourelakisReliability2004,
  title      = {Reliability of Structures in High Dimensions, Part {{I}}: Algorithms and Applications},
  shorttitle = {Reliability of Structures in High Dimensions, Part {{I}}},
  author     = {Koutsourelakis, P.S. and Pradlwarter, H.J. and Schu{\"e}ller, G.I.},
  year       = {2004},
  month      = oct,
  journal    = {Probabilistic Engineering Mechanics},
  volume     = {19},
  number     = {4},
  pages      = {409--417},
  issn       = {02668920},
  doi        = {10.1016/j.probengmech.2004.05.001}
}

@book{li2009sdos,
  author    = {Jie Li and Jianbing Chen},
  edition   = {1},
  address   = {United States},
  publisher = {John Wiley \& Sons, Ltd (Asia)},
  title     = {Stochastic Dynamics of Structures},
  year      = {2009},
  url       = {https://www.wiley.com/en-us/Stochastic+Dynamics+of+Structures-p-9780470824252}
}

@article{melchersImportanceSampling1989,
  title   = {Importance Sampling in Structural Systems},
  author  = {Melchers, R.E.},
  year    = {1989},
  month   = jul,
  journal = {Structural Safety},
  volume  = {6},
  number  = {1},
  pages   = {3--10},
  issn    = {01674730},
  doi     = {10.1016/0167-4730(89)90003-9}
}

@article{metropolisEquationStateCalculations1953,
  title   = {Equation of {{State Calculations}} by {{Fast Computing Machines}}},
  author  = {Metropolis, Nicholas and Rosenbluth, Arianna W. and Rosenbluth, Marshall N. and Teller, Augusta H. and Teller, Edward},
  year    = {1953},
  journal = {The Journal of Chemical Physics},
  volume  = {21},
  number  = {6},
  pages   = {1087--1092},
  issn    = {0021-9606},
  doi     = {10.1063/1.1699114}
}

@incollection{nikolaidisTypesUncertaintyDesign2004,
  title     = {Types of {{Uncertainty}} in {{Design Decision Making}}},
  booktitle = {Engineering {{Design Reliability Handbook}}},
  author    = {Nikolaidis, Efstratios},
  editor    = {Singhal, Dan M. Ghiocel, Suren, Efstratios Nikolaidis},
  year      = {2004},
  publisher = {CRC Press},
  location  = {Boca Raton},
  doi       = {10.1201/9780203483930},
  isbn      = {978-0-429-20461-6}
}

@inproceedings{owenQuasiMonteCarlo2009,
  title     = {Monte Carlo and Quasi-Monte Carlo for Statistics},
  author    = {Owen, A. B.},
  year      = {2009},
  booktitle = {Monte Carlo and Quasi-Monte Carlo Methods 2008},
  pages     = {3--18},
  editors   = {L' Ecuyer, Pierre and Owen, A: B.},
  langid    = {english}
}

@misc{owenRandomizedHalton2017,
  title  = {A randomized Halton Algorithm in R},
  author = {Owen, A. B.},
  year   = {2017},
  langid = {english},
  url    = {https://artowen.su.domains/reports/rhalton.pdf}
}

@article{papaioannou2015mcmc,
  title     = {MCMC algorithms for subset simulation},
  author    = {Papaioannou, Iason and Betz, Wolfgang and Zwirglmaier, Kilian and Straub, Daniel},
  journal   = {Probabilistic Engineering Mechanics},
  volume    = {41},
  pages     = {89--103},
  year      = {2015},
  publisher = {Elsevier}
}

@article{papaioannouCombination2021,
  title   = {Combination Line Sampling for Structural Reliability Analysis},
  author  = {Papaioannou, Iason and Straub, Daniel},
  year    = {2021},
  month   = jan,
  journal = {Structural Safety},
  volume  = {88},
  pages   = {102025},
  issn    = {01674730},
  doi     = {10.1016/j.strusafe.2020.102025}
}

@inproceedings{patelliEfficientMonteCarlo2015,
  title     = {Efficient Monte Carlo Algorithm for Rare Failure Event Simulation},
  booktitle = {12th International Conference on Applications of Statistics and Probability in Civil Engineering, ICASP 2012},
  author    = {Patelli, Edoardo and Au, Siu Kui},
  year      = {2015},
  month     = jul,
  publisher = {University of British Columbia},
  isbn      = {978-0-88865-245-4},
  langid    = {english},
  url       = {https://www.researchgate.net/publication/280224186_Efficient_Monte_Carlo_Algorithm_For_Rare_Failure_Event_Simulation}
}

@article{rackwitzStructuralReliability1978,
  title   = {Structural Reliability under Combined Random Load Sequences},
  author  = {Rackwitz, R{\"u}diger and Flessler, Bernd},
  year    = {1978},
  month   = nov,
  journal = {Computers \& Structures},
  volume  = {9},
  number  = {5},
  pages   = {489--494},
  issn    = {0045-7949},
  doi     = {10.1016/0045-7949(78)90046-9},
  doi     = {10.1016/0045-7949(78)90046-9}
}

@book{raiffaAppliedStatisticalDecision1961,
  title     = {Applied {{Statistical Decision Theory}}},
  author    = {Raiffa, Howard and Schaifer, Robert},
  year      = {1961},
  series    = {Studies in {{Managerial Economics}}},
  publisher = {Division of Research, Graduate School of Business Adminitration, Harvard University},
  location  = {Boston, MA},
  pagetotal = {356}
}

<<<<<<< HEAD
@book{raiffaAppliedStatisticalDecision1961,
  title     = {Applied {{Statistical Decision Theory}}},
  author    = {Raiffa, Howard and Schaifer, Robert},
  year      = {1961},
  series    = {Studies in {{Managerial Economics}}},
  publisher = {Division of Research, Graduate School of Business Adminitration, Harvard University},
  location  = {Boston, MA},
  pagetotal = {356}
}

@article{shinozuka1991simulation,
  title     = {Simulation of stochastic processes by spectral representation},
  author    = {Shinozuka, Masanobu and Deodatis, George},
  journal   = {Applied Mechanics Reviews},
  volume    = {44},
  number    = {4},
  pages     = {191--204},
  year      = {1991},
  publisher = {American Society of Mechanical Engineers},
  doi       = {10.1115/1.3119501}
}

=======
>>>>>>> c9d89c2d
@article{sklarFonctionsRepartitionDimensions1959,
  title    = {Fonctions de repartition a n dimensions et leurs marges},
  author   = {Sklar, M.},
  year     = {1959},
  journal  = {Publ. inst. statist. univ. Paris},
  volume   = {8},
  pages    = {229--231},
  abstract = {Semantic Scholar extracted view of "Fonctions de repartition a n dimensions et leurs marges" by M. Sklar},
  langid   = {french}
}

@inproceedings{tajimi1960statistical,
  title     = {A statistical method of determining the maximum response of a building structure during an earthquake},
  author    = {Tajimi, Hiroshi},
  booktitle = {Proceedings of the 2nd World Conference on Earthquake Engineering, Tokyo, Japan, 1960},
  pages     = {781--797},
  year      = {1960}
}

@incollection{zuevSubsetSimulationMethod2013,
  title      = {Subset Simulation Method for Rare Event Estimation: An Introduction},
  shorttitle = {Subset Simulation Method for Rare Event Estimation},
  author     = {Zuev, Konstantin},
  year       = {2013},
  booktitle  = {Encyclopedia of Earthquake Engineering},
  publisher  = {Springer, Berlin, Heidelberg},
  editors    = {Beer, M. and Kougioumtzoglou, I. and Patelli, E. and Au, IK},
  doi        = {10.1007/978-3-642-36197-5_165-1},
  langid     = {english}
}<|MERGE_RESOLUTION|>--- conflicted
+++ resolved
@@ -73,19 +73,6 @@
   doi       = {10.1061/(ASCE)0733-9399(2007)133:7(816)}
 }
 
-<<<<<<< HEAD
-@article{chingTransitionalMarkovChain2007,
-  title     = {Transitional {{Markov Chain Monte Carlo Method}} for {{Bayesian Model Updating}}, {{Model Class Selection}}, and {{Model Averaging}}},
-  author    = {Ching, Jianye and Chen, Yi-Chu},
-  year      = {2007},
-  journal   = {Journal of Engineering Mechanics},
-  volume    = {133},
-  number    = {7},
-  pages     = {816--832},
-  publisher = {American Society of Civil Engineers},
-  doi       = {10.1061/(ASCE)0733-9399(2007)133:7(816)}
-}
-
 
 
 
@@ -96,8 +83,6 @@
   publisher = {McGraw-Hill}
 }
 
-=======
->>>>>>> c9d89c2d
 @article{dangEstimation2023,
   title      = {Estimation of Small Failure Probabilities by Partially {{Bayesian}} Active Learning Line Sampling: {{Theory}} and Algorithm},
   shorttitle = {Estimation of Small Failure Probabilities by Partially {{Bayesian}} Active Learning Line Sampling},
@@ -316,21 +301,9 @@
   number  = {5},
   pages   = {489--494},
   issn    = {0045-7949},
-  doi     = {10.1016/0045-7949(78)90046-9},
   doi     = {10.1016/0045-7949(78)90046-9}
 }
 
-@book{raiffaAppliedStatisticalDecision1961,
-  title     = {Applied {{Statistical Decision Theory}}},
-  author    = {Raiffa, Howard and Schaifer, Robert},
-  year      = {1961},
-  series    = {Studies in {{Managerial Economics}}},
-  publisher = {Division of Research, Graduate School of Business Adminitration, Harvard University},
-  location  = {Boston, MA},
-  pagetotal = {356}
-}
-
-<<<<<<< HEAD
 @book{raiffaAppliedStatisticalDecision1961,
   title     = {Applied {{Statistical Decision Theory}}},
   author    = {Raiffa, Howard and Schaifer, Robert},
@@ -353,8 +326,6 @@
   doi       = {10.1115/1.3119501}
 }
 
-=======
->>>>>>> c9d89c2d
 @article{sklarFonctionsRepartitionDimensions1959,
   title    = {Fonctions de repartition a n dimensions et leurs marges},
   author   = {Sklar, M.},
