import { defineConfig } from 'vitepress'
import { tabsMarkdownPlugin } from 'vitepress-plugin-tabs'
import mathjax3 from "markdown-it-mathjax3";
import footnote from "markdown-it-footnote";

function getBaseRepository(base: string): string {
  if (!base || base === '/') return '/';
  const parts = base.split('/').filter(Boolean);
  return parts.length > 0 ? `/${parts[0]}/` : '/';
}

const baseTemp = {
  base: 'REPLACE_ME_DOCUMENTER_VITEPRESS',// TODO: replace this in makedocs!
}

const navTemp = {
  nav: 'REPLACE_ME_DOCUMENTER_VITEPRESS',
}

const nav = [
  ...navTemp.nav,
  {
<<<<<<< HEAD
    component: 'VersionPicker'
  }
]

=======
    component: 'VersionPicker',
  }
]
>>>>>>> 4af5a1f4
// https://vitepress.dev/reference/site-config
export default defineConfig({
  base: 'REPLACE_ME_DOCUMENTER_VITEPRESS', // TODO: replace this in makedocs!
  title: 'REPLACE_ME_DOCUMENTER_VITEPRESS',
  description: 'REPLACE_ME_DOCUMENTER_VITEPRESS',
  lastUpdated: true,
  cleanUrls: true,
  outDir: 'REPLACE_ME_DOCUMENTER_VITEPRESS', // This is required for MarkdownVitepress to work correctly...
  head: [
    ['link', { rel: 'icon', href: 'REPLACE_ME_DOCUMENTER_VITEPRESS_FAVICON' }],
    ['script', {src: `${getBaseRepository(baseTemp.base)}versions.js`}],
    // ['script', {src: '/versions.js'], for custom domains, I guess if deploy_url is available.
    ['script', {src: `${baseTemp.base}siteinfo.js`}]
  ],
<<<<<<< HEAD
  ignoreDeadLinks: true,
=======
  vite: {
    build: {
      assetsInlineLimit: 0, // so we can tell whether we have created inlined images or not, we don't let vite inline them
    }
  },
>>>>>>> 4af5a1f4

  markdown: {
    math: true,
    config(md) {
      md.use(tabsMarkdownPlugin),
      md.use(mathjax3),
      md.use(footnote)
    },
    theme: {
      light: "github-light",
      dark: "github-dark"
    },
  },
  themeConfig: {
    outline: 'deep',
    // https://vitepress.dev/reference/default-theme-config
    logo: 'REPLACE_ME_DOCUMENTER_VITEPRESS',
    search: {
      provider: 'local',
      options: {
        detailedView: true
      }
    },
    nav,
    sidebar: 'REPLACE_ME_DOCUMENTER_VITEPRESS',
    editLink: 'REPLACE_ME_DOCUMENTER_VITEPRESS',
    socialLinks: [
      { icon: 'slack', link: 'https://julialang.org/slack/' }
    ],
    footer: {
      message: 'Made with <a href="https://documenter.juliadocs.org/stable/" target="_blank"><strong>Documenter.jl</strong></a>, <a href="https://vitepress.dev" target="_blank"><strong>VitePress</strong></a> and <a href="https://luxdl.github.io/DocumenterVitepress.jl/stable/" target="_blank"><strong>DocumenterVitepress.jl</strong></a> <br>',
      copyright: `© Copyright ${new Date().getUTCFullYear()}.`
    }
  }
})<|MERGE_RESOLUTION|>--- conflicted
+++ resolved
@@ -1,90 +1,76 @@
-import { defineConfig } from 'vitepress'
-import { tabsMarkdownPlugin } from 'vitepress-plugin-tabs'
+import { defineConfig } from "vitepress";
+import { tabsMarkdownPlugin } from "vitepress-plugin-tabs";
 import mathjax3 from "markdown-it-mathjax3";
 import footnote from "markdown-it-footnote";
 
 function getBaseRepository(base: string): string {
-  if (!base || base === '/') return '/';
-  const parts = base.split('/').filter(Boolean);
-  return parts.length > 0 ? `/${parts[0]}/` : '/';
+  if (!base || base === "/") return "/";
+  const parts = base.split("/").filter(Boolean);
+  return parts.length > 0 ? `/${parts[0]}/` : "/";
 }
 
 const baseTemp = {
-  base: 'REPLACE_ME_DOCUMENTER_VITEPRESS',// TODO: replace this in makedocs!
-}
+  base: "REPLACE_ME_DOCUMENTER_VITEPRESS", // TODO: replace this in makedocs!
+};
 
 const navTemp = {
-  nav: 'REPLACE_ME_DOCUMENTER_VITEPRESS',
-}
+  nav: "REPLACE_ME_DOCUMENTER_VITEPRESS",
+};
 
 const nav = [
   ...navTemp.nav,
   {
-<<<<<<< HEAD
-    component: 'VersionPicker'
-  }
-]
-
-=======
-    component: 'VersionPicker',
-  }
-]
->>>>>>> 4af5a1f4
+    component: "VersionPicker",
+  },
+];
 // https://vitepress.dev/reference/site-config
 export default defineConfig({
-  base: 'REPLACE_ME_DOCUMENTER_VITEPRESS', // TODO: replace this in makedocs!
-  title: 'REPLACE_ME_DOCUMENTER_VITEPRESS',
-  description: 'REPLACE_ME_DOCUMENTER_VITEPRESS',
+  base: "REPLACE_ME_DOCUMENTER_VITEPRESS", // TODO: replace this in makedocs!
+  title: "REPLACE_ME_DOCUMENTER_VITEPRESS",
+  description: "REPLACE_ME_DOCUMENTER_VITEPRESS",
   lastUpdated: true,
   cleanUrls: true,
-  outDir: 'REPLACE_ME_DOCUMENTER_VITEPRESS', // This is required for MarkdownVitepress to work correctly...
+  outDir: "REPLACE_ME_DOCUMENTER_VITEPRESS", // This is required for MarkdownVitepress to work correctly...
   head: [
-    ['link', { rel: 'icon', href: 'REPLACE_ME_DOCUMENTER_VITEPRESS_FAVICON' }],
-    ['script', {src: `${getBaseRepository(baseTemp.base)}versions.js`}],
+    ["link", { rel: "icon", href: "REPLACE_ME_DOCUMENTER_VITEPRESS_FAVICON" }],
+    ["script", { src: `${getBaseRepository(baseTemp.base)}versions.js` }],
     // ['script', {src: '/versions.js'], for custom domains, I guess if deploy_url is available.
-    ['script', {src: `${baseTemp.base}siteinfo.js`}]
+    ["script", { src: `${baseTemp.base}siteinfo.js` }],
   ],
-<<<<<<< HEAD
-  ignoreDeadLinks: true,
-=======
   vite: {
     build: {
       assetsInlineLimit: 0, // so we can tell whether we have created inlined images or not, we don't let vite inline them
-    }
+    },
   },
->>>>>>> 4af5a1f4
 
   markdown: {
     math: true,
     config(md) {
-      md.use(tabsMarkdownPlugin),
-      md.use(mathjax3),
-      md.use(footnote)
+      md.use(tabsMarkdownPlugin), md.use(mathjax3), md.use(footnote);
     },
     theme: {
       light: "github-light",
-      dark: "github-dark"
+      dark: "github-dark",
     },
   },
   themeConfig: {
-    outline: 'deep',
+    outline: "deep",
     // https://vitepress.dev/reference/default-theme-config
-    logo: 'REPLACE_ME_DOCUMENTER_VITEPRESS',
+    logo: "REPLACE_ME_DOCUMENTER_VITEPRESS",
     search: {
-      provider: 'local',
+      provider: "local",
       options: {
-        detailedView: true
-      }
+        detailedView: true,
+      },
     },
     nav,
-    sidebar: 'REPLACE_ME_DOCUMENTER_VITEPRESS',
-    editLink: 'REPLACE_ME_DOCUMENTER_VITEPRESS',
-    socialLinks: [
-      { icon: 'slack', link: 'https://julialang.org/slack/' }
-    ],
+    sidebar: "REPLACE_ME_DOCUMENTER_VITEPRESS",
+    editLink: "REPLACE_ME_DOCUMENTER_VITEPRESS",
+    socialLinks: [{ icon: "slack", link: "https://julialang.org/slack/" }],
     footer: {
-      message: 'Made with <a href="https://documenter.juliadocs.org/stable/" target="_blank"><strong>Documenter.jl</strong></a>, <a href="https://vitepress.dev" target="_blank"><strong>VitePress</strong></a> and <a href="https://luxdl.github.io/DocumenterVitepress.jl/stable/" target="_blank"><strong>DocumenterVitepress.jl</strong></a> <br>',
-      copyright: `© Copyright ${new Date().getUTCFullYear()}.`
-    }
-  }
-})+      message:
+        'Made with <a href="https://documenter.juliadocs.org/stable/" target="_blank"><strong>Documenter.jl</strong></a>, <a href="https://vitepress.dev" target="_blank"><strong>VitePress</strong></a> and <a href="https://luxdl.github.io/DocumenterVitepress.jl/stable/" target="_blank"><strong>DocumenterVitepress.jl</strong></a> <br>',
+      copyright: `© Copyright ${new Date().getUTCFullYear()}.`,
+    },
+  },
+});