```@raw html
---
authors:
  - name: Jasper Behrensdorf
    platform: github
    link: https://github.com/FriesischScott
  - name: Matteo Broggi
    platform: github
    link: https://github.com/teobros
  - name: Lukas Fritsch
    platform: github
    link: https://github.com/lukasfritsch
  - name: Ander Gray
    platform: github
    link: https://github.com/AnderGray
  - name: Jan Grashorn
    platform: github
    link: https://github.com/jgrashorn
  - name: Laurenz Knipper
    platform: github
    link: https://github.com/sitoryu
  - name: Max Luttmann
    platform: github
    link: https://github.com/mlsuh
  - name: Felix Mett
    platform: github
    link: https://github.com/Cr0gan
  - name: Andrea Perin
    platform: github
    link: https://github.com/andreaperin
  - name: Thomas Potthast
    platform: github
    link: https://github.com/potthastT
---
```

# UncertaintyQuantification.jl

<<<<<<< HEAD
```@raw html
---
authors:
  - name: Jasper Behrensdorf
    platform: github
    link: https://github.com/FriesischScott
  - name: Ander Gray
    platform: github
    link: https://github.com/AnderGray

---
=======
A Julia package for uncertainty quantification.

## Authors

```@raw html
>>>>>>> 4af5a1f4

<Authors />
```

<<<<<<< HEAD
A Julia package for uncertainty quantification. Current functionality includes:
=======
## Features

Current functionality includes:
>>>>>>> 4af5a1f4

* Simulation-based reliability analysis
  * Monte Carlo simulation
  * Quasi Monte Carlo simulation (Sobol, Halton)
  * (Advanced) Line Sampling
  * Subset Simulation
* Sensitivity analysis
  * Gradients
  * Sobol indices
* Metamodeling
  * Polyharmonic splines
  * Response Surface
  * Polynomial Chaos Expansion
* Bayesian Updating
* Third-party solvers
  * Connect to any solver by injecting random samples into source files
  * HPC interfacing with slurm
* Stochastic Dynamics
  * Power Spectral Density Estimation
  * Stochastic Process Generation

---

## Installation

To install the latest release through the Julia package manager run:

```julia
julia> ]add UncertaintyQuantification
julia> using UncertaintyQuantification
```

or install the latest development version with:

```julia
julia> ]add UncertaintyQuantification#master
julia> using UncertaintyQuantification
```

---

### Related packages

* [OpenCossan](https://github.com/cossan-working-group/OpenCossan): Matlab-based toolbox for uncertainty quantification and management<|MERGE_RESOLUTION|>--- conflicted
+++ resolved
@@ -36,36 +36,18 @@
 
 # UncertaintyQuantification.jl
 
-<<<<<<< HEAD
-```@raw html
----
-authors:
-  - name: Jasper Behrensdorf
-    platform: github
-    link: https://github.com/FriesischScott
-  - name: Ander Gray
-    platform: github
-    link: https://github.com/AnderGray
-
----
-=======
 A Julia package for uncertainty quantification.
 
 ## Authors
 
 ```@raw html
->>>>>>> 4af5a1f4
 
 <Authors />
 ```
 
-<<<<<<< HEAD
-A Julia package for uncertainty quantification. Current functionality includes:
-=======
 ## Features
 
 Current functionality includes:
->>>>>>> 4af5a1f4
 
 * Simulation-based reliability analysis
   * Monte Carlo simulation
