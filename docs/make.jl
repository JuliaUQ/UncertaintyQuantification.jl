--- conflicted
+++ resolved
@@ -35,10 +35,7 @@
             "RandomVariable" => "api/randomvariable.md",
             "ResponseSurface" => "api/responsesurface.md",
             "PolyharmonicSpline" => "api/polyharmonicspline.md",
-<<<<<<< HEAD
-=======
             "Simulations" => "api/simulations.md",
->>>>>>> 1de2b2db
         ],
         "References" => "references.md",
     ],
