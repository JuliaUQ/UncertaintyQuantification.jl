"""
	ProbabilityBox{T}(p::AbstractVector{Interval}, name::Symbol)

Defines an ProbabilityBox from a `Vector` of `Interval`, name `UnivariateDistribution` `T`. The number and order of parameters must match the parameters of the associated distribution from Distributions.jl.

# Examples

```jldoctest
julia>  ProbabilityBox{Uniform}([Interval(1.75, 1.83, :a), Interval(1.77, 1.85, :b)], :l)
ProbabilityBox{Uniform}(Interval[Interval(1.75, 1.83, :a), Interval(1.77, 1.85, :b)], :l)
```

```jldoctest
julia>  ProbabilityBox{Normal}([Interval(0, 1, :μ), Interval(0.1, 1, :σ)], :x)
ProbabilityBox{Normal}(Interval[Interval(0, 1, :μ), Interval(0.1, 1, :σ)], :x)
```
"""
struct ProbabilityBox{T<:UnivariateDistribution} <: ImpreciseUQInput
    parameters::AbstractVector{Interval}
    name::Symbol

    function ProbabilityBox{T}(
        p::AbstractVector{Interval}, name::Symbol
    ) where {T<:UnivariateDistribution}
        if !(names(p) == [fieldnames(T)...])
            error(
                "Parameter mismatch for ProbabilityBox $name: $(names(p)) != $([fieldnames(T)...]).",
            )
        end

        return new(p, name)
    end
end

function ProbabilityBox{T}(
    parameter::Interval, name::Symbol
) where {T<:UnivariateDistribution}
    return ProbabilityBox{T}([parameter], name)
end

function map_to_precise(
    x::Vector{<:Real}, pbox::ProbabilityBox{T}
) where {T<:UnivariateDistribution}
    if !all(in.(x, pbox.parameters))
        error("Values outside of parameter intervals for ProbabilityBox $(pbox.name).")
    end

    return RandomVariable(T(x...), pbox.name)
end

<<<<<<< HEAD
function quantile(pbox::ProbabilityBox{T}, x) where {T<:UnivariateDistribution}
=======
function sample(pbox::ProbabilityBox{T}, u::Real) where {T<:UnivariateDistribution}
    lb = getproperty.(pbox.parameters, :lb)
    ub = getproperty.(pbox.parameters, :ub)
>>>>>>> ab350364

    quantiles = map(
        par -> quantile(T(par...), u),
        Iterators.product([[a, b] for (a, b) in zip(lb, ub)]...),
    )

    return [minimum(quantiles), maximum(quantiles)]
end

sample(pbox::ProbabilityBox{T}) where {T<:UnivariateDistribution} = sample(pbox, rand())

function bounds(pbox::ProbabilityBox{T}) where {T<:UnivariateDistribution}
    lb = getproperty.(pbox.parameters, :lb)
    ub = getproperty.(pbox.parameters, :ub)

<<<<<<< HEAD
    return Interval(lb, ub, pbox.name)
end
rand(pbox::ProbabilityBox, n::Integer=1) = quantile.(Ref(pbox), rand(n))


function sample(pbox::ProbabilityBox, n::Integer=1)
    return DataFrame(pbox.name => rand(pbox, n))
end

# Does the inverse of quantile, not cdf, which would return an interval
function reverse_quantile(pbox::ProbabilityBox{T}, x::Interval) where {T<:UnivariateDistribution}
    cdfs_lo = map(
        par -> cdf(T(par...), x.lb),
        Iterators.product([[a, b] for (a, b) in zip(pbox.lb, pbox.ub)]...),
    )

    cdfs_hi = map(
        par -> cdf(T(par...), x.ub),
        Iterators.product([[a, b] for (a, b) in zip(pbox.lb, pbox.ub)]...),
    )

    u_lo = maximum(cdfs_lo)
    u_hi = minimum(cdfs_hi)
    
    error = abs(u_hi - u_lo)
    if error >10^-6
        @warn("When inverting the quantile function for p-box $(pbox.name), the error was $(error)")
    end
    return mean([u_lo, u_hi])   # Return midpoint
end

function to_physical_space!(pbox::ProbabilityBox{T}, x::DataFrame)  where {T<:UnivariateDistribution}
    x[!, pbox.name] = _to_physical_space(pbox, x[:, pbox.name])
    return nothing
end

function _to_physical_space(d::ProbabilityBox{T}, x::Vector) where {T<:UnivariateDistribution}
    return quantile.(Ref(d), cdf.(Normal(), x))
end

function to_standard_normal_space!(pbox::ProbabilityBox{T}, x::DataFrame) where {T<:UnivariateDistribution}
    x[!, pbox.name] = _to_standard_normal_space(pbox, x[:, pbox.name])
    return nothing
end

function _to_standard_normal_space(d::ProbabilityBox{T}, x::Vector) where {T<:UnivariateDistribution}
    return quantile.(Normal(), reverse_quantile.(Ref(d), x))
end

dimensions(d::ProbabilityBox{T}) where {T<:UnivariateDistribution} = 1

length(::ProbabilityBox{T}) where {T<:UnivariateDistribution} = 1
=======
    return lb, ub
end

>>>>>>> ab350364
<|MERGE_RESOLUTION|>--- conflicted
+++ resolved
@@ -1,130 +1,125 @@
-"""
-	ProbabilityBox{T}(p::AbstractVector{Interval}, name::Symbol)
-
-Defines an ProbabilityBox from a `Vector` of `Interval`, name `UnivariateDistribution` `T`. The number and order of parameters must match the parameters of the associated distribution from Distributions.jl.
-
-# Examples
-
-```jldoctest
-julia>  ProbabilityBox{Uniform}([Interval(1.75, 1.83, :a), Interval(1.77, 1.85, :b)], :l)
-ProbabilityBox{Uniform}(Interval[Interval(1.75, 1.83, :a), Interval(1.77, 1.85, :b)], :l)
-```
-
-```jldoctest
-julia>  ProbabilityBox{Normal}([Interval(0, 1, :μ), Interval(0.1, 1, :σ)], :x)
-ProbabilityBox{Normal}(Interval[Interval(0, 1, :μ), Interval(0.1, 1, :σ)], :x)
-```
-"""
-struct ProbabilityBox{T<:UnivariateDistribution} <: ImpreciseUQInput
-    parameters::AbstractVector{Interval}
-    name::Symbol
-
-    function ProbabilityBox{T}(
-        p::AbstractVector{Interval}, name::Symbol
-    ) where {T<:UnivariateDistribution}
-        if !(names(p) == [fieldnames(T)...])
-            error(
-                "Parameter mismatch for ProbabilityBox $name: $(names(p)) != $([fieldnames(T)...]).",
-            )
-        end
-
-        return new(p, name)
-    end
-end
-
-function ProbabilityBox{T}(
-    parameter::Interval, name::Symbol
-) where {T<:UnivariateDistribution}
-    return ProbabilityBox{T}([parameter], name)
-end
-
-function map_to_precise(
-    x::Vector{<:Real}, pbox::ProbabilityBox{T}
-) where {T<:UnivariateDistribution}
-    if !all(in.(x, pbox.parameters))
-        error("Values outside of parameter intervals for ProbabilityBox $(pbox.name).")
-    end
-
-    return RandomVariable(T(x...), pbox.name)
-end
-
-<<<<<<< HEAD
-function quantile(pbox::ProbabilityBox{T}, x) where {T<:UnivariateDistribution}
-=======
-function sample(pbox::ProbabilityBox{T}, u::Real) where {T<:UnivariateDistribution}
-    lb = getproperty.(pbox.parameters, :lb)
-    ub = getproperty.(pbox.parameters, :ub)
->>>>>>> ab350364
-
-    quantiles = map(
-        par -> quantile(T(par...), u),
-        Iterators.product([[a, b] for (a, b) in zip(lb, ub)]...),
-    )
-
-    return [minimum(quantiles), maximum(quantiles)]
-end
-
-sample(pbox::ProbabilityBox{T}) where {T<:UnivariateDistribution} = sample(pbox, rand())
-
-function bounds(pbox::ProbabilityBox{T}) where {T<:UnivariateDistribution}
-    lb = getproperty.(pbox.parameters, :lb)
-    ub = getproperty.(pbox.parameters, :ub)
-
-<<<<<<< HEAD
-    return Interval(lb, ub, pbox.name)
-end
-rand(pbox::ProbabilityBox, n::Integer=1) = quantile.(Ref(pbox), rand(n))
-
-
-function sample(pbox::ProbabilityBox, n::Integer=1)
-    return DataFrame(pbox.name => rand(pbox, n))
-end
-
-# Does the inverse of quantile, not cdf, which would return an interval
-function reverse_quantile(pbox::ProbabilityBox{T}, x::Interval) where {T<:UnivariateDistribution}
-    cdfs_lo = map(
-        par -> cdf(T(par...), x.lb),
-        Iterators.product([[a, b] for (a, b) in zip(pbox.lb, pbox.ub)]...),
-    )
-
-    cdfs_hi = map(
-        par -> cdf(T(par...), x.ub),
-        Iterators.product([[a, b] for (a, b) in zip(pbox.lb, pbox.ub)]...),
-    )
-
-    u_lo = maximum(cdfs_lo)
-    u_hi = minimum(cdfs_hi)
-    
-    error = abs(u_hi - u_lo)
-    if error >10^-6
-        @warn("When inverting the quantile function for p-box $(pbox.name), the error was $(error)")
-    end
-    return mean([u_lo, u_hi])   # Return midpoint
-end
-
-function to_physical_space!(pbox::ProbabilityBox{T}, x::DataFrame)  where {T<:UnivariateDistribution}
-    x[!, pbox.name] = _to_physical_space(pbox, x[:, pbox.name])
-    return nothing
-end
-
-function _to_physical_space(d::ProbabilityBox{T}, x::Vector) where {T<:UnivariateDistribution}
-    return quantile.(Ref(d), cdf.(Normal(), x))
-end
-
-function to_standard_normal_space!(pbox::ProbabilityBox{T}, x::DataFrame) where {T<:UnivariateDistribution}
-    x[!, pbox.name] = _to_standard_normal_space(pbox, x[:, pbox.name])
-    return nothing
-end
-
-function _to_standard_normal_space(d::ProbabilityBox{T}, x::Vector) where {T<:UnivariateDistribution}
-    return quantile.(Normal(), reverse_quantile.(Ref(d), x))
-end
-
-dimensions(d::ProbabilityBox{T}) where {T<:UnivariateDistribution} = 1
-
-length(::ProbabilityBox{T}) where {T<:UnivariateDistribution} = 1
-=======
-    return lb, ub
-end
-
->>>>>>> ab350364
+"""
+	ProbabilityBox{T}(p::AbstractVector{Interval}, name::Symbol)
+
+Defines an ProbabilityBox from a `Vector` of `Interval`, name `UnivariateDistribution` `T`. The number and order of parameters must match the parameters of the associated distribution from Distributions.jl.
+
+# Examples
+
+```jldoctest
+julia>  ProbabilityBox{Uniform}([Interval(1.75, 1.83, :a), Interval(1.77, 1.85, :b)], :l)
+ProbabilityBox{Uniform}(Interval[Interval(1.75, 1.83, :a), Interval(1.77, 1.85, :b)], :l)
+```
+
+```jldoctest
+julia>  ProbabilityBox{Normal}([Interval(0, 1, :μ), Interval(0.1, 1, :σ)], :x)
+ProbabilityBox{Normal}(Interval[Interval(0, 1, :μ), Interval(0.1, 1, :σ)], :x)
+```
+"""
+struct ProbabilityBox{T<:UnivariateDistribution} <: ImpreciseUQInput
+    parameters::AbstractVector{Interval}
+    name::Symbol
+
+    function ProbabilityBox{T}(
+        p::AbstractVector{Interval}, name::Symbol
+    ) where {T<:UnivariateDistribution}
+        if !(names(p) == [fieldnames(T)...])
+            error(
+                "Parameter mismatch for ProbabilityBox $name: $(names(p)) != $([fieldnames(T)...]).",
+            )
+        end
+
+        return new(p, name)
+    end
+end
+
+function ProbabilityBox{T}(
+    parameter::Interval, name::Symbol
+) where {T<:UnivariateDistribution}
+    return ProbabilityBox{T}([parameter], name)
+end
+
+
+function map_to_precise(
+    x::Vector{<:Real}, pbox::ProbabilityBox{T}
+) where {T<:UnivariateDistribution}
+    if !all(in.(x, pbox.parameters))
+        error("Values outside of parameter intervals for ProbabilityBox $(pbox.name).")
+    end
+
+    return RandomVariable(T(x...), pbox.name)
+end
+
+function quantile(pbox::ProbabilityBox{T}, u::Real) where {T<:UnivariateDistribution}
+    lb = getproperty.(pbox.parameters, :lb)
+    ub = getproperty.(pbox.parameters, :ub)
+
+    quantiles = map(
+        par -> quantile(T(par...), u),
+        Iterators.product([[a, b] for (a, b) in zip(lb, ub)]...),
+    )
+
+    lb = minimum(quantiles)
+    ub = maximum(quantiles)
+
+    return Interval(lb, ub, pbox.name)
+end
+
+rand(pbox::ProbabilityBox, n::Integer=1) = quantile.(Ref(pbox), rand(n))
+
+function bounds(pbox::ProbabilityBox{T}) where {T<:UnivariateDistribution}
+    lb = getproperty.(pbox.parameters, :lb)
+    ub = getproperty.(pbox.parameters, :ub)
+
+    return lb, ub
+end
+
+function sample(pbox::ProbabilityBox, n::Integer=1)
+    return DataFrame(pbox.name => rand(pbox, n))
+end
+
+# Does the inverse of quantile, not cdf, which would return an interval
+function reverse_quantile(pbox::ProbabilityBox{T}, x::Interval) where {T<:UnivariateDistribution}
+    lb = getproperty.(pbox.parameters, :lb)
+    ub = getproperty.(pbox.parameters, :ub)
+
+    cdfs_lo = map(
+        par -> cdf(T(par...), x.lb),
+        Iterators.product([[a, b] for (a, b) in zip(lb, ub)]...),
+    )
+
+    cdfs_hi = map(
+        par -> cdf(T(par...), x.ub),
+        Iterators.product([[a, b] for (a, b) in zip(lb, ub)]...),
+    )
+
+    u_lo = maximum(cdfs_lo)
+    u_hi = minimum(cdfs_hi)
+    
+    error = abs(u_hi - u_lo)
+    if error >10^-6
+        @warn("When inverting the quantile function for p-box $(pbox.name), the error was $(error)")
+    end
+    return mean([u_lo, u_hi])   # Return midpoint
+end
+
+function to_physical_space!(pbox::ProbabilityBox{T}, x::DataFrame)  where {T<:UnivariateDistribution}
+    x[!, pbox.name] = _to_physical_space(pbox, x[:, pbox.name])
+    return nothing
+end
+
+function _to_physical_space(d::ProbabilityBox{T}, x::Vector) where {T<:UnivariateDistribution}
+    return quantile.(Ref(d), cdf.(Normal(), x))
+end
+
+function to_standard_normal_space!(pbox::ProbabilityBox{T}, x::DataFrame) where {T<:UnivariateDistribution}
+    x[!, pbox.name] = _to_standard_normal_space(pbox, x[:, pbox.name])
+    return nothing
+end
+
+function _to_standard_normal_space(d::ProbabilityBox{T}, x::Vector) where {T<:UnivariateDistribution}
+    return quantile.(Normal(), reverse_quantile.(Ref(d), x))
+end
+
+dimensions(d::ProbabilityBox{T}) where {T<:UnivariateDistribution} = 1
+
+length(::ProbabilityBox{T}) where {T<:UnivariateDistribution} = 1