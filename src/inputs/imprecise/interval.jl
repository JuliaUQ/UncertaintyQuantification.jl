"""
	Interval(lb::Real, up::real, name::Symbol)

Defines an Interval, with lower a bound, an upper bound and a name.

# Examples

```jldoctest
julia> Interval(0.10, 0.14, :b)
Interval(0.1, 0.14, :b)```
"""
struct Interval <: ImpreciseUQInput
    lb::Real
    ub::Real
    name::Symbol
    function Interval(lb::Real, ub::Real, name::Symbol)
        lb ≥ ub && error(
            "Lower bound parameter must be smaller than upper bound parameter for Interval $name.",
        )
        return new(lb, ub, name)
    end
end

function map_to_precise(x::Real, input::Interval)
    if !in(x, input)
        error("$x not in [$(input.lb), $(input.ub)] for Interval $(input.name).")
    end
    return Parameter(x, input.name)
end

<<<<<<< HEAD

function sample(i::Interval, n::Integer=1)
    return DataFrame(i.name => fill(i, n))
end

to_standard_normal_space!(i::Interval, x::DataFrame) = nothing
to_physical_space!(i::Interval, x::DataFrame) = nothing

mean(i::Interval) = i
=======
function sample(i::Interval)
    return [i.lb, i.ub]
end

function bounds(i::Interval)
    return i.lb, i.ub
end

function names(i::AbstractVector{Interval})
    return getproperty.(i, :name)
end

Base.in(u, i::Interval) = i.lb <= u <= i.ub

>>>>>>> ab350364
<|MERGE_RESOLUTION|>--- conflicted
+++ resolved
@@ -1,56 +1,45 @@
-"""
-	Interval(lb::Real, up::real, name::Symbol)
-
-Defines an Interval, with lower a bound, an upper bound and a name.
-
-# Examples
-
-```jldoctest
-julia> Interval(0.10, 0.14, :b)
-Interval(0.1, 0.14, :b)```
-"""
-struct Interval <: ImpreciseUQInput
-    lb::Real
-    ub::Real
-    name::Symbol
-    function Interval(lb::Real, ub::Real, name::Symbol)
-        lb ≥ ub && error(
-            "Lower bound parameter must be smaller than upper bound parameter for Interval $name.",
-        )
-        return new(lb, ub, name)
-    end
-end
-
-function map_to_precise(x::Real, input::Interval)
-    if !in(x, input)
-        error("$x not in [$(input.lb), $(input.ub)] for Interval $(input.name).")
-    end
-    return Parameter(x, input.name)
-end
-
-<<<<<<< HEAD
-
-function sample(i::Interval, n::Integer=1)
-    return DataFrame(i.name => fill(i, n))
-end
-
-to_standard_normal_space!(i::Interval, x::DataFrame) = nothing
-to_physical_space!(i::Interval, x::DataFrame) = nothing
-
-mean(i::Interval) = i
-=======
-function sample(i::Interval)
-    return [i.lb, i.ub]
-end
-
-function bounds(i::Interval)
-    return i.lb, i.ub
-end
-
-function names(i::AbstractVector{Interval})
-    return getproperty.(i, :name)
-end
-
-Base.in(u, i::Interval) = i.lb <= u <= i.ub
-
->>>>>>> ab350364
+"""
+	Interval(lb::Real, up::real, name::Symbol)
+
+Defines an Interval, with lower a bound, an upper bound and a name.
+
+# Examples
+
+```jldoctest
+julia> Interval(0.10, 0.14, :b)
+Interval(0.1, 0.14, :b)```
+"""
+struct Interval <: ImpreciseUQInput
+    lb::Real
+    ub::Real
+    name::Symbol
+    function Interval(lb::Real, ub::Real, name::Symbol)
+        lb ≥ ub && error(
+            "Lower bound parameter must be smaller than upper bound parameter for Interval $name.",
+        )
+        return new(lb, ub, name)
+    end
+end
+
+function map_to_precise(x::Real, input::Interval)
+    if !in(x, input)
+        error("$x not in [$(input.lb), $(input.ub)] for Interval $(input.name).")
+    end
+    return Parameter(x, input.name)
+end
+
+
+function sample(i::Interval, n::Integer=1)
+    return DataFrame(i.name => fill(i, n))
+end
+
+to_standard_normal_space!(i::Interval, x::DataFrame) = nothing
+to_physical_space!(i::Interval, x::DataFrame) = nothing
+
+mean(i::Interval) = i
+
+function bounds(i::Interval)
+    return i.lb, i.ub
+end
+
+Base.in(u, i::Interval) = i.lb <= u <= i.ub