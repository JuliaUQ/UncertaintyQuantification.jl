"""
	sample(inputs::Vector{<:UQInput}, n::Integer)

Generates n correlated samples from a collection of inputs. Returns a DataFrame

See also: [`RandomVariable`](@ref), [`Parameter`](@ref)
"""
function sample(inputs::Vector{<:UQInput}, n::Integer=1)
    return mapreduce(i -> sample(i, n), hcat, inputs)
end

function to_physical_space!(inputs::Vector{<:UQInput}, x::DataFrame)
    for i in inputs
        to_physical_space!(i, x)
    end
    return nothing
end

function to_standard_normal_space!(inputs::Vector{<:UQInput}, x::DataFrame)
    for i in inputs
        to_standard_normal_space!(i, x)
    end
    return nothing
end

function names(inputs::Vector{<:UQInput})
    _names = Symbol[]

    for i in inputs
<<<<<<< HEAD
        if i isa Parameter || i isa RandomVariable
            push!(_names, i.name)
        elseif i isa JointDistribution || i isa SpectralRepresentation
=======
        if i isa JointDistribution
>>>>>>> 3fd0f210
            append!(_names, names(i))
        else
            push!(_names, getproperty(i, :name))
        end
    end

    return _names
end

function count_rvs(inputs::Vector{<:UQInput})
    random_inputs = filter(i -> isa(i, RandomUQInput) || isa(i, ProbabilityBox), inputs)
    return mapreduce(dimensions, +, random_inputs)
end

mean(inputs::Vector{<:UQInput}) = mapreduce(mean, vcat, inputs)

function sns_zero_point(inputs::AbstractVector{<:UQInput})
    random_inputs = filter(i -> isa(i, RandomUQInput), inputs)
    deterministic_inputs = filter(i -> isa(i, DeterministicUQInput), inputs)

    sns = DataFrame(names(random_inputs) .=> zeros(count_rvs(random_inputs)))

    if !isempty(deterministic_inputs)
        sns = hcat(sns, sample(deterministic_inputs, 1))
    end

    return sns
end<|MERGE_RESOLUTION|>--- conflicted
+++ resolved
@@ -27,13 +27,7 @@
     _names = Symbol[]
 
     for i in inputs
-<<<<<<< HEAD
-        if i isa Parameter || i isa RandomVariable
-            push!(_names, i.name)
-        elseif i isa JointDistribution || i isa SpectralRepresentation
-=======
-        if i isa JointDistribution
->>>>>>> 3fd0f210
+        if i isa JointDistribution || i isa SpectralRepresentation
             append!(_names, names(i))
         else
             push!(_names, getproperty(i, :name))
