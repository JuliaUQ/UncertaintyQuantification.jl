--- conflicted
+++ resolved
@@ -38,11 +38,7 @@
 end
 
 function count_rvs(inputs::Vector{<:UQInput})
-<<<<<<< HEAD
     random_inputs = filter(i -> (isa(i, RandomUQInput) || isa(i, ProbabilityBox)), inputs)
-=======
-    random_inputs = filter(i -> isa(i, RandomUQInput), inputs)
->>>>>>> 6edbcfb1
     return mapreduce(dimensions, +, random_inputs)
 end
 
