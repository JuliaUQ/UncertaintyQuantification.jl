--- conflicted
+++ resolved
@@ -1,152 +1,98 @@
-"""
-    PolyharmonicSpline(data::DataFrame, k::Int64, output::Symbol)
-
-<<<<<<< HEAD
-creates a polyharmonic spline that is trained by given data
-
-#Examples
-```jldoctest
-
-julia> data = DataFrame(x = 1:10, y = [1, -5, -10, -12, -8, -1, 5, 12, 23, 50])
-10×2 DataFrame      
- Row │ x      y     
-     │ Int64  Int64 
-─────┼──────────────
-   1 │     1      1 
-   2 │     2     -5 
-   3 │     3    -10
-   4 │     4    -12
-   5 │     5     -8
-   6 │     6     -1
-   7 │     7      5
-   8 │     8     12
-   9 │     9     23
-  10 │    10     50
-
-  julia> PolyharmonicSpline(data, 2, :y)
-PolyharmonicSpline([1.1473268119780278; -0.44960947031466086; … ; -5.331010776968267; 3.8862763174093313;;],
-     [-112.00528786482354; 6.844431546357826;;], [1.0; 2.0; … ; 9.0; 10.0;;], 2, [:x], :y)
-=======
-Creates a polyharmonic spline that is trained by given data.
-
-#Examples
-```jldoctest
-julia> data = DataFrame(x = 1:10, y = [1, -5, -10, -12, -8, -1, 5, 12, 23, 50]);
-
-julia> PolyharmonicSpline(data, 2, :y) |> DisplayAs.withcontext(:compact => true)
-PolyharmonicSpline([1.14733; -0.449609; … ; -5.33101; 3.88628;;], [-112.005; 6.84443;;], [1.0; 2.0; … ; 9.0; 10.0;;], 2, [:x], :y)
->>>>>>> 1de2b2db
-```
-"""
-struct PolyharmonicSpline <: UQModel
-    w::Array{Float64}
-    v::Array{Float64}
-    c::Array{Float64,2}
-    k::Int64
-    n::Array{Symbol}
-    output::Symbol
-
-    function PolyharmonicSpline(data::DataFrame, k::Int64, output::Symbol)
-        f = data[:, output]
-
-        centers = select(data, Not(output))
-        n = propertynames(centers)
-        centers = Matrix{Float64}(centers)
-
-        dim = size(centers, 1)
-
-        A = zeros(dim, dim)
-        for i in 1:dim, j in 1:dim
-            if i == j
-                continue
-            end
-            r = sqrt(sum((centers[i, :] - centers[j, :]) .^ 2))
-            A[i, j] = ϕ(r, k)
-        end
-
-        B = [ones(dim, 1) centers]
-
-        M = [A B; transpose(B) zeros(size(B, 2), size(B, 2))]
-        F = [f; zeros(size(B, 2), 1)]
-
-        wv = M \ F
-
-        w = wv[1:dim, :]
-        v = wv[(dim + 1):size(wv, 1), :]
-
-        return new(w, v, centers, k, n, output)
-    end
-end
-
-function ϕ(r::Float64, k::Int64)
-    if k % 2 != 0
-        return r^k
-    elseif r < 1
-        return r^(k - 1) * log(r^r)
-    else
-        return r^k * log(r)
-    end
-end
-
-function calc(ps::PolyharmonicSpline, x::Array{Float64,1})
-    r = sqrt.(sum((ps.c .- transpose(x)) .^ 2; dims=2))
-    f = sum(ϕ.(r, ps.k) .* ps.w)
-    return f += (transpose(ps.v) * [1; x])[1]
-end
-
-<<<<<<< HEAD
-
-"""
-    evaluate!(ps::PolyharmonicSpline, df::DataFrame)
-
-    evaluates given data using a previously contructed PolyharmonicSpline
-
-#Examples
-```jldoctest
-
-data = DataFrame(x = 1:10, y = [1, -5, -10, -12, -8, -1, 5, 12, 23, 50])
-
-ps = PolyharmonicSpline(data, 2, :y)
-
-df = DataFrame( x = [2.5, 7.5, 12, 30])
-
-evaluate!(ps, df)
-
-# output
-
-4-element Vector{Float64}:
-  -7.754272281066534
-   8.290831024829075
-  84.4685159898265
- 260.4367316915062
-=======
-"""
-    evaluate!(ps::PolyharmonicSpline, df::DataFrame)
-
-Evaluate given data using a previously contructed PolyharmonicSpline metamodel.
-
-#Examples
-```jldoctest
-julia> data = DataFrame(x = 1:10, y = [1, -5, -10, -12, -8, -1, 5, 12, 23, 50]);
-
-julia> ps = PolyharmonicSpline(data, 2, :y);
-
-julia> df = DataFrame( x = [2.5, 7.5, 12, 30]);
-
-julia> evaluate!(ps, df);
-
-julia> df.y |> DisplayAs.withcontext(:compact => true)
-4-element Vector{Float64}:
-  -7.75427
-   8.29083
-  84.4685
- 260.437
->>>>>>> 1de2b2db
-```
-"""
-function evaluate!(ps::PolyharmonicSpline, df::DataFrame)
-    x = Matrix{Float64}(df[:, ps.n]) # convert to matrix and order variables by ps.n
-
-    out = map(row -> calc(ps, convert(Array, row)), eachrow(x))
-    return df[!, ps.output] = out
-end
+"""
+    PolyharmonicSpline(data::DataFrame, k::Int64, output::Symbol)
+
+Creates a polyharmonic spline that is trained by given data.
+
+#Examples
+```jldoctest
+julia> data = DataFrame(x = 1:10, y = [1, -5, -10, -12, -8, -1, 5, 12, 23, 50]);
+
+julia> PolyharmonicSpline(data, 2, :y) |> DisplayAs.withcontext(:compact => true)
+PolyharmonicSpline([1.14733; -0.449609; … ; -5.33101; 3.88628;;], [-112.005; 6.84443;;], [1.0; 2.0; … ; 9.0; 10.0;;], 2, [:x], :y)
+```
+"""
+struct PolyharmonicSpline <: UQModel
+    w::Array{Float64}
+    v::Array{Float64}
+    c::Array{Float64,2}
+    k::Int64
+    n::Array{Symbol}
+    output::Symbol
+
+    function PolyharmonicSpline(data::DataFrame, k::Int64, output::Symbol)
+        f = data[:, output]
+
+        centers = select(data, Not(output))
+        n = propertynames(centers)
+        centers = Matrix{Float64}(centers)
+
+        dim = size(centers, 1)
+
+        A = zeros(dim, dim)
+        for i in 1:dim, j in 1:dim
+            if i == j
+                continue
+            end
+            r = sqrt(sum((centers[i, :] - centers[j, :]) .^ 2))
+            A[i, j] = ϕ(r, k)
+        end
+
+        B = [ones(dim, 1) centers]
+
+        M = [A B; transpose(B) zeros(size(B, 2), size(B, 2))]
+        F = [f; zeros(size(B, 2), 1)]
+
+        wv = M \ F
+
+        w = wv[1:dim, :]
+        v = wv[(dim + 1):size(wv, 1), :]
+
+        return new(w, v, centers, k, n, output)
+    end
+end
+
+function ϕ(r::Float64, k::Int64)
+    if k % 2 != 0
+        return r^k
+    elseif r < 1
+        return r^(k - 1) * log(r^r)
+    else
+        return r^k * log(r)
+    end
+end
+
+function calc(ps::PolyharmonicSpline, x::Array{Float64,1})
+    r = sqrt.(sum((ps.c .- transpose(x)) .^ 2; dims=2))
+    f = sum(ϕ.(r, ps.k) .* ps.w)
+    return f += (transpose(ps.v) * [1; x])[1]
+end
+
+"""
+    evaluate!(ps::PolyharmonicSpline, df::DataFrame)
+
+Evaluate given data using a previously contructed PolyharmonicSpline metamodel.
+
+#Examples
+```jldoctest
+julia> data = DataFrame(x = 1:10, y = [1, -5, -10, -12, -8, -1, 5, 12, 23, 50]);
+
+julia> ps = PolyharmonicSpline(data, 2, :y);
+
+julia> df = DataFrame( x = [2.5, 7.5, 12, 30]);
+
+julia> evaluate!(ps, df);
+
+julia> df.y |> DisplayAs.withcontext(:compact => true)
+4-element Vector{Float64}:
+  -7.75427
+   8.29083
+  84.4685
+ 260.437
+```
+"""
+function evaluate!(ps::PolyharmonicSpline, df::DataFrame)
+    x = Matrix{Float64}(df[:, ps.n]) # convert to matrix and order variables by ps.n
+
+    out = map(row -> calc(ps, convert(Array, row)), eachrow(x))
+    return df[!, ps.output] = out
+end