"""
    ResponseSurface(data::DataFrame, dependendVarName::Symbol, deg::Int, dim::Int)

Creates a response surface using polynomial least squares regression with given degree.

# Examples
```jldoctest
julia> data = DataFrame(x = 1:10, y = [1, 4, 10, 15, 24, 37, 50, 62, 80, 101]);

julia> rs = ResponseSurface(data, :y, 2) |> DisplayAs.withcontext(:compact => true)
ResponseSurface([1.01894, -0.238636, 0.483333], :y, [:x], 2, Monomial{true}[x₁², x₁, 1])
```
"""
struct ResponseSurface <: UQModel
    β::Array
    y::Symbol
    names::Vector{Symbol}
<<<<<<< HEAD
    p::Int64
    monomials::DynamicPolynomials.MonomialVector{
        DynamicPolynomials.Commutative{DynamicPolynomials.CreationOrder},
        MultivariatePolynomials.Graded{MultivariatePolynomials.LexOrder},
    }
=======
    p::Int
    monomials::MonomialVector{true}
>>>>>>> 019e992f

    function ResponseSurface(data::DataFrame, output::Symbol, p::Int)
        if p < 0
            error("Degree(p) of ResponseSurface must be non-negative.")
        end

        @polyvar x[1:(size(data, 2) - 1)]
        m = monomials(x, 0:p)

        names = propertynames(data[:, Not(output)])

        X = Matrix{Float64}(data[:, names]) # convert to matrix, sort by rs.names
        y = Vector{Float64}(data[:, output])

        β = multi_dimensional_polynomial_regression(X, y, m)

        return new(β, output, names, p, m)
    end
end

# only to be called internally by constructor
function multi_dimensional_polynomial_regression(
    X::Matrix,
    y::Vector,
    monomials::DynamicPolynomials.MonomialVector{
        DynamicPolynomials.Commutative{DynamicPolynomials.CreationOrder},
        MultivariatePolynomials.Graded{MultivariatePolynomials.LexOrder},
    },
)

    #fill monomials with the given x values for each row
    M = mapreduce(row -> begin
        return map(m -> m(row), monomials)'
    end, vcat, eachrow(X))

    return M \ y   #β
end

#called internally by evaluate!
#evaluates one datapoint using a given ResponseSurface
function calc(row::Array, rs::ResponseSurface)
    return map(m -> m(row), rs.monomials') * rs.β
end

"""
    evaluate!(rs::ResponseSurface, data::DataFrame)

evaluating data by using a previously trained ResponseSurface.




# Examples

```jldoctest
julia> data = DataFrame(x = 1:10, y = [1, 4, 10, 15, 24, 37, 50, 62, 80, 101]);

julia> rs = ResponseSurface(data, :y, 2);

julia> df = DataFrame(x = [2.5, 11, 15]);

julia> evaluate!(rs, df);

julia> df.y |> DisplayAs.withcontext(:compact => true)
3-element Vector{Float64}:
   6.25511
 121.15
 226.165
```
"""
function evaluate!(rs::ResponseSurface, data::DataFrame)
    x = Matrix{Float64}(data[:, rs.names]) # convert to matrix, sort by rs.names
    out = map(row -> (calc(convert(Array, row), rs)), eachrow(x)) # fill monomial, evaluate given data with ResponseSurface
    data[!, rs.y] = out
    return nothing
end<|MERGE_RESOLUTION|>--- conflicted
+++ resolved
@@ -15,16 +15,11 @@
     β::Array
     y::Symbol
     names::Vector{Symbol}
-<<<<<<< HEAD
     p::Int64
     monomials::DynamicPolynomials.MonomialVector{
         DynamicPolynomials.Commutative{DynamicPolynomials.CreationOrder},
         MultivariatePolynomials.Graded{MultivariatePolynomials.LexOrder},
     }
-=======
-    p::Int
-    monomials::MonomialVector{true}
->>>>>>> 019e992f
 
     function ResponseSurface(data::DataFrame, output::Symbol, p::Int)
         if p < 0
