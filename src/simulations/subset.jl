--- conflicted
+++ resolved
@@ -102,11 +102,7 @@
 
 Idea behind this algorithm is to adaptively select the correlation parameter of `s`
 at each intermediate level, by simulating a subset Na of the chains
-<<<<<<< HEAD
-(which must be choosen without replacement at random) and modifying the acceptance rate towards the optiming
-=======
 (which must be choosen without replacement at random) and modifying the acceptance rate towards the optimal
->>>>>>> c07259c1
 αstar = 0.44
 
 # Constructors
