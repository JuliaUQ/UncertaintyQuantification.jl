--- conflicted
+++ resolved
@@ -73,13 +73,8 @@
 end
 
 function sample(inputs::Vector{<:UQInput}, sim::AbstractSubSetSimulation)
-<<<<<<< HEAD
     random_inputs = filter(i -> (isa(i, RandomUQInput) || isa(i, ProbabilityBox)), inputs)
     deterministic_inputs = filter(i -> (isa(i, DeterministicUQInput) || isa(i, Interval)), inputs)
-=======
-    random_inputs = filter(i -> isa(i, RandomUQInput), inputs)
-    deterministic_inputs = filter(i -> isa(i, DeterministicUQInput), inputs)
->>>>>>> 6edbcfb1
 
     n_rv = count_rvs(random_inputs)
     rv_names = names(random_inputs)
