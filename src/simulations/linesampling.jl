--- conflicted
+++ resolved
@@ -12,15 +12,9 @@
     end
 end
 
-<<<<<<< HEAD
-function sample(inputs::Vector{<:PreciseUQInput}, sim::LineSampling)
+function sample(inputs::Vector{<:UQInput}, sim::LineSampling)
     random_inputs = filter(i -> (isa(i, RandomUQInput) || isa(i, ProbabilityBox)), inputs)
     deterministic_inputs = filter(i -> (isa(i, DeterministicUQInput) || isa(i, Interval)), inputs)
-=======
-function sample(inputs::Vector{<:UQInput}, sim::LineSampling)
-    random_inputs = filter(i -> isa(i, RandomUQInput), inputs)
-    deterministic_inputs = filter(i -> isa(i, DeterministicUQInput), inputs)
->>>>>>> 6edbcfb1
 
     n_rv = count_rvs(random_inputs)
     n_samples = length(sim.points) * sim.lines
