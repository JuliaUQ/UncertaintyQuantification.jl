--- conflicted
+++ resolved
@@ -13,9 +13,6 @@
 Statistics = "10745b16-79ce-11e8-11f9-7d13ad32a3b2"
 
 [compat]
-<<<<<<< HEAD
 FiniteDifferences = "0.10"
-=======
 Dierckx = "0.4"
-Distributions = "0.23"
->>>>>>> 74a9ffe0
+Distributions = "0.23"