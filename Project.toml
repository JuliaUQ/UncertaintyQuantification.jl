--- conflicted
+++ resolved
@@ -19,11 +19,7 @@
 [compat]
 Accessors = "0.1"
 Bootstrap = "2.2"
-<<<<<<< HEAD
 DataFrames = "0.22"
-=======
-DataFrames = "0.21"
->>>>>>> f7c9fbca
 Dierckx = "0.4, 0.5"
 Distributions = "0.23"
 FiniteDifferences = "0.12"
