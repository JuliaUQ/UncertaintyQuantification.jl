name = "UncertaintyQuantification"
uuid = "7183a548-a887-11e9-15ce-a56ab60bad7a"
authors = ["Jasper Behrensdorf <behrensdorf@irz.uni-hannover.de>"]
version = "0.1.0"

[deps]
Accessors = "7d9f7c33-5ae7-4f3b-8dc6-eff91059b697"
Bootstrap = "e28b5b4c-05e8-5b66-bc03-6f0c0a0a06e0"
DataFrames = "a93c6f00-e57d-5684-b7b6-d8193f3e46c0"
Dierckx = "39dd38d3-220a-591b-8e3c-4c3a8c710a94"
Distributions = "31c24e10-a181-5473-b8eb-7969acd0382f"
FiniteDifferences = "26cc04aa-876d-5657-8c51-4c34ba976000"
HaltonSequences = "13907d55-377f-55d6-a9d6-25ac19e11b95"
LinearAlgebra = "37e2e46d-f89d-539d-b4ee-838fcccc9c8e"
Reexport = "189a3867-3050-52da-a836-e630ba90ab69"
Sobol = "ed01d8cd-4d21-5b2a-85b4-cc3bdc58bad4"
Statistics = "10745b16-79ce-11e8-11f9-7d13ad32a3b2"

[compat]
<<<<<<< HEAD
Bootstrap = "2.2"
=======
Accessors = "0.1"
>>>>>>> 6af99f4c
DataFrames = "0.21"
Dierckx = "0.4, 0.5"
Distributions = "0.23"
FiniteDifferences = "0.10"
HaltonSequences = "0.1"
Reexport = "0.2"
Sobol = "1.4"
julia = "1"<|MERGE_RESOLUTION|>--- conflicted
+++ resolved
@@ -17,11 +17,8 @@
 Statistics = "10745b16-79ce-11e8-11f9-7d13ad32a3b2"
 
 [compat]
-<<<<<<< HEAD
 Bootstrap = "2.2"
-=======
 Accessors = "0.1"
->>>>>>> 6af99f4c
 DataFrames = "0.21"
 Dierckx = "0.4, 0.5"
 Distributions = "0.23"
